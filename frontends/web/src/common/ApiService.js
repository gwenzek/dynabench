--- conflicted
+++ resolved
@@ -224,17 +224,11 @@
     });
   }
 
-<<<<<<< HEAD
-  getLeaderboardTopPerformingTags(taskId, limit, offset) {
-    const pageQuery = `limit=${limit || 10}&offset=${offset || 0}`;
-    const url = `/models/topleaderboardtags?${pageQuery}`;
-=======
   getLeaderboardTopPerformingTags(taskId, limit, offset, specific_tag = null) {
     const pageQuery = `limit=${limit || 10}&offset=${offset || 0}`;
     const specificTagQuery =
       specific_tag === null ? `` : `&specific_tag=${specific_tag}`;
     const url = `/models/topleaderboardtags?${pageQuery}${specificTagQuery}`;
->>>>>>> 4819861b
     return this.fetch(`${this.domain}/tasks/${taskId}${url}`, {
       method: "GET",
     });
