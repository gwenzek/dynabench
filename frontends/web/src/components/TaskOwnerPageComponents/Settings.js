--- conflicted
+++ resolved
@@ -35,14 +35,11 @@
                 validate_non_fooling: props.task.validate_non_fooling,
                 predictions_upload_instructions_md:
                   props.task.predictions_upload_instructions_md,
-<<<<<<< HEAD
                 build_sqs_queue: props.task.build_sqs_queue,
                 eval_sqs_queue: props.task.eval_sqs_queue,
                 is_decen_task: props.task.is_decen_task,
-=======
                 train_file_upload_instructions_md:
                   props.task.train_file_upload_instructions_md,
->>>>>>> e8fb9c34
               }}
               onSubmit={props.handleTaskUpdate}
             >
