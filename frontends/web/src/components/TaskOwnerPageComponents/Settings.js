/*
 * Copyright (c) Facebook, Inc. and its affiliates.
 * This source code is licensed under the MIT license found in the
 * LICENSE file in the root directory of this source tree.
 */

import React, { useContext, useState } from "react";
import { Container, Row, Form, Col, Card, Button } from "react-bootstrap";
import Markdown from "react-markdown";
import { Formik } from "formik";
<<<<<<< HEAD
import UserContext from "../../containers/UserContext";
=======
const yaml = require("js-yaml");
>>>>>>> b6191c42

const Settings = (props) => {
  const context = useContext(UserContext);
  const [decentoken, setDecenToken] = useState("");

  context.api.getAPIToken().then((result) => {
    setDecenToken(result.api_token);
  });

  return (
    <Container className="mb-5 pb-5">
      <h1 className="my-4 pt-3 text-uppercase text-center">Settings</h1>
      <Col>
        <Card>
          <Card.Body className="mt-4">
            <Formik
              initialValues={{
                hidden: props.task.hidden,
                submitable: props.task.submitable,
                instructions_md: props.task.instructions_md,
                unpublished_models_in_leaderboard:
                  props.task.unpublished_models_in_leaderboard,
                num_matching_validations: props.task.num_matching_validations,
                validate_non_fooling: props.task.validate_non_fooling,
                predictions_upload_instructions_md:
                  props.task.predictions_upload_instructions_md,
                build_sqs_queue: props.task.build_sqs_queue,
                eval_sqs_queue: props.task.eval_sqs_queue,
                is_decen_task: props.task.is_decen_task,
                task_aws_account_id: props.task.task_aws_account_id,
                train_file_upload_instructions_md:
                  props.task.train_file_upload_instructions_md,
              }}
              onSubmit={props.handleTaskUpdate}
            >
              {({
                values,
                errors,
                handleChange,
                handleSubmit,
                isSubmitting,
                dirty,
              }) => (
                <>
                  <form className="px-4" onSubmit={handleSubmit}>
                    <Container>
                      {!!!props.task.active && (
                        <div>
                          <span style={{ color: "red" }}>BETA Notice</span>:
                          Your task is not yet active. Please go to the Advanced
                          settings first to configure your task.
                        </div>
                      )}
                      <Form.Group
                        as={Row}
                        controlId="instructions_md"
                        className="py-3 my-0"
                      >
                        <Form.Label column>Instructions</Form.Label>
                        <Col sm="12">
                          <Form.Control
                            as="textarea"
                            defaultValue={values.instructions_md}
                            rows="12"
                            onChange={handleChange}
                          />
                          <Form.Text id="paramsHelpBlock" muted>
                            <Markdown>
                              The text will be rendered as
                              [markdown](https://github.com/adam-p/markdown-here/wiki/Markdown-Cheatsheet)
                              in the create interface.
                            </Markdown>
                          </Form.Text>
                        </Col>
                      </Form.Group>
                      {props.task.has_predictions_upload && (
                        <Form.Group
                          as={Row}
                          controlId="predictions_upload_instructions_md"
                          className="py-3 my-0"
                        >
                          <Form.Label column>
                            Instructions For Prediction Uploads
                          </Form.Label>
                          <Col sm="12">
                            <Form.Control
                              as="textarea"
                              defaultValue={
                                values.predictions_upload_instructions_md
                              }
                              rows="12"
                              onChange={handleChange}
                            />
                            <Form.Text id="paramsHelpBlock" muted>
                              <Markdown>
                                The text will be rendered as
                                [markdown](https://github.com/adam-p/markdown-here/wiki/Markdown-Cheatsheet)
                                in the prediction submission interface.
                              </Markdown>
                            </Form.Text>
                          </Col>
                        </Form.Group>
                      )}
                      {props.task.config_yaml &&
                        yaml
                          .load(props.task.config_yaml)
                          .hasOwnProperty("train_file_metric") && (
                          <Form.Group
                            as={Row}
                            controlId="train_file_upload_instructions_md"
                            className="py-3 my-0"
                          >
                            <Form.Label column>
                              Instructions For Train File Uploads
                            </Form.Label>
                            <Col sm="12">
                              <Form.Control
                                as="textarea"
                                defaultValue={
                                  values.train_file_upload_instructions_md
                                }
                                rows="12"
                                onChange={handleChange}
                              />
                              <Form.Text id="paramsHelpBlock" muted>
                                <Markdown>
                                  The text will be rendered as
                                  [markdown](https://github.com/adam-p/markdown-here/wiki/Markdown-Cheatsheet)
                                  in the train file submission interface.
                                </Markdown>
                              </Form.Text>
                            </Col>
                          </Form.Group>
                        )}
                      <Form.Group
                        as={Row}
                        controlId="hidden"
                        className="py-3 my-0 border-bottom"
                      >
                        <Form.Label column>
                          Hidden
                          <Form.Text id="paramsHelpBlock" muted>
                            Is this task publicly visible?
                          </Form.Text>
                        </Form.Label>
                        <Col sm="6">
                          <Form.Check
                            checked={values.hidden}
                            onChange={handleChange}
                          />
                        </Col>
                      </Form.Group>
                      <Form.Group
                        as={Row}
                        controlId="validate_non_fooling"
                        className="py-3 my-0 border-bottom"
                      >
                        <Form.Label column>
                          Validate Non-Fooling Examples
                          <Form.Text id="paramsHelpBlock" muted>
                            Do we only validate examples that fooled the model,
                            or all of them?
                          </Form.Text>
                        </Form.Label>
                        <Col sm="6">
                          <Form.Check
                            checked={values.validate_non_fooling}
                            onChange={handleChange}
                          />
                        </Col>
                      </Form.Group>
                      <Form.Group
                        as={Row}
                        controlId="unpublished_models_in_leaderboard"
                        className="py-3 my-0 border-bottom"
                      >
                        <Form.Label column>
                          Show Anonymized Unpublished Models in Leaderboard
                          <Form.Text id="paramsHelpBlock" muted>
                            Display all models, or only published ones?
                          </Form.Text>
                        </Form.Label>
                        <Col sm="6">
                          <Form.Check
                            checked={values.unpublished_models_in_leaderboard}
                            onChange={handleChange}
                          />
                        </Col>
                      </Form.Group>
                      <Form.Group
                        as={Row}
                        controlId="submitable"
                        className="py-3 my-0 border-bottom"
                      >
                        <Form.Label column>
                          Submitable
                          <Form.Text id="paramsHelpBlock" muted>
                            Does this task accept model submissions?
                          </Form.Text>
                        </Form.Label>
                        <Col sm="6">
                          <Form.Check
                            checked={values.submitable}
                            onChange={handleChange}
                          />
                        </Col>
                      </Form.Group>
                      <Form.Group
                        as={Row}
                        controlId="build_sqs_queue"
                        className="py-3 my-0 border-bottom"
                      >
                        <Form.Label column>
                          Build queues
                          <Form.Text id="paramsHelpBlock" muted>
                            Name of your Build Queue in your AWS account (decentralized setting only)
                          </Form.Text>
                        </Form.Label>
                        <Col sm="6">
                          <Form.Control
                            type="text"
                            defaultValue={values.build_sqs_queue}
                            onChange={handleChange}
                          />
                        </Col>
                      </Form.Group>
                      <Form.Group
                        as={Row}
                        controlId="eval_sqs_queue"
                        className="py-3 my-0 border-bottom"
                      >
                        <Form.Label column>
                          Eval queues
                          <Form.Text id="paramsHelpBlock" muted>
                          Name of your Evaluation Queue in your AWS account (decentralized setting only)
                          </Form.Text>
                        </Form.Label>
                        <Col sm="6">
                          <Form.Control
                            type="text"
                            defaultValue={values.eval_sqs_queue}
                            onChange={handleChange}
                          />
                        </Col>
                      </Form.Group>
                      <Form.Group
                        as={Row}
                        controlId="is_decen_task"
                        className="py-3 my-0 border-bottom"
                      >
                        <Form.Label column>
                          Is this a Decentralized Task?
                        </Form.Label>
                        <Col sm="6">
                          <Form.Check
                            checked={values.is_decen_task}
                            onChange={handleChange}
                          />
                        </Col>
                      </Form.Group>
                      <Form.Group
                        as={Row}
                        controlId="task_aws_account_id"
                        className="py-3 my-0 border-bottom"
                      >
                        <Form.Label column>
                          Task Owner AWS Account ID
                          <Form.Text id="paramsHelpBlock" muted>
                            AWS Account ID in your AWS Account (decentralized setting only)
                          </Form.Text>
                        </Form.Label>
                        <Col sm="6">
                          <Form.Control
                            type="text"
                            defaultValue={values.task_aws_account_id}
                            onChange={handleChange}
                          />
                        </Col>
                      </Form.Group>
                      
                      {values.is_decen_task && (
                        <Form.Group
                          as={Row}
                          className="py-3 my-0 border-bottom"
                        >
                          <Form.Label column>Decen Eaas Token:</Form.Label>
                          <Col sm="6">
                            <Form.Control disabled value={decentoken} />
                          </Col>
                        </Form.Group>
                      )}
                      <Form.Group
                        as={Row}
                        controlId="num_matching_validations"
                        className="py-3 my-0 border-bottom"
                      >
                        <Form.Label column>
                          Validation Consensus Minimum
                          <Form.Text id="paramsHelpBlock" muted>
                            Number of agreeing validations for an example to be
                            considered "validated"
                          </Form.Text>
                        </Form.Label>
                        <Col sm="6">
                          <Form.Control
                            type="number"
                            min={0}
                            step={1}
                            defaultValue={values.num_matching_validations}
                            onChange={handleChange}
                          />
                        </Col>
                      </Form.Group>
                      <Form.Group as={Row} className="py-3 my-0">
                        <Col sm="6">
                          <small className="form-text text-muted">
                            {errors.accept}
                          </small>
                        </Col>
                      </Form.Group>
                      <Row className="justify-content-md-center">
                        {dirty ? (
                          <Col md={5} sm={12}>
                            <Button
                              type="submit"
                              variant="primary"
                              className="submit-btn button-ellipse text-uppercase my-4"
                              disabled={isSubmitting}
                            >
                              Save
                            </Button>
                          </Col>
                        ) : null}
                      </Row>
                    </Container>
                  </form>
                </>
              )}
            </Formik>
          </Card.Body>
        </Card>
      </Col>
    </Container>
  );
};

export default Settings;<|MERGE_RESOLUTION|>--- conflicted
+++ resolved
@@ -8,11 +8,8 @@
 import { Container, Row, Form, Col, Card, Button } from "react-bootstrap";
 import Markdown from "react-markdown";
 import { Formik } from "formik";
-<<<<<<< HEAD
 import UserContext from "../../containers/UserContext";
-=======
 const yaml = require("js-yaml");
->>>>>>> b6191c42
 
 const Settings = (props) => {
   const context = useContext(UserContext);
@@ -228,7 +225,8 @@
                         <Form.Label column>
                           Build queues
                           <Form.Text id="paramsHelpBlock" muted>
-                            Name of your Build Queue in your AWS account (decentralized setting only)
+                            Name of your Build Queue in your AWS account
+                            (decentralized setting only)
                           </Form.Text>
                         </Form.Label>
                         <Col sm="6">
@@ -247,7 +245,8 @@
                         <Form.Label column>
                           Eval queues
                           <Form.Text id="paramsHelpBlock" muted>
-                          Name of your Evaluation Queue in your AWS account (decentralized setting only)
+                            Name of your Evaluation Queue in your AWS account
+                            (decentralized setting only)
                           </Form.Text>
                         </Form.Label>
                         <Col sm="6">
@@ -281,7 +280,8 @@
                         <Form.Label column>
                           Task Owner AWS Account ID
                           <Form.Text id="paramsHelpBlock" muted>
-                            AWS Account ID in your AWS Account (decentralized setting only)
+                            AWS Account ID in your AWS Account (decentralized
+                            setting only)
                           </Form.Text>
                         </Form.Label>
                         <Col sm="6">
@@ -292,7 +292,7 @@
                           />
                         </Col>
                       </Form.Group>
-                      
+
                       {values.is_decen_task && (
                         <Form.Group
                           as={Row}
