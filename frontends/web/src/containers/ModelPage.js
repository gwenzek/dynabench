/*
 * Copyright (c) Facebook, Inc. and its affiliates.
 * This source code is licensed under the MIT license found in the
 * LICENSE file in the root directory of this source tree.
 */

import React from "react";
import {
  Container,
  Row,
  Badge,
  Col,
  Card,
  Button,
  Table,
  InputGroup,
  Modal,
  Spinner,
  DropdownButton,
  Dropdown,
} from "react-bootstrap";
import Moment from "react-moment";
import Markdown from "react-markdown";
import { Link } from "react-router-dom";
import UserContext from "./UserContext";
import "./ModelPage.css";
import {
  DeploymentStatus,
  EvaluationStatus,
  AnonymousStatus,
} from "./ModelStatus";
import { OverlayProvider, BadgeOverlay } from "./Overlay";
import { useState } from "react";
import FloresGrid from "../components/FloresComponents/FloresGrid";
import ChevronExpandButton from "../components/Buttons/ChevronExpandButton";
import { FLORES_TASK_CODES } from "./FloresTaskPage";

const TreeRow = ({ tag }) => {
  const [expanded, setExpanded] = useState(false);
  const [showModal, setShowModal] = useState(false);

  const clickable = tag.subTags.length !== 0;

  return (
    <Table
      hover
      className="mb-0 hover"
      style={{ tableLayout: "fixed", width: "200%" }}
    >
      <tbody>
<<<<<<< HEAD
        {tag.root ? (
          <Modal show={showModal} onHide={() => setShowModal(!showModal)}>
            <Modal.Header closeButton>
              <Modal.Title>{tag.dataset_name}</Modal.Title>
            </Modal.Header>
            <Modal.Body>
              {tag.dataset_longdesc}
              <br />
              <br />
              {tag.dataset_source_url && tag.dataset_source_url !== "" ? (
                <Button href={tag.dataset_source_url}>
                  <i className="fas fa-newspaper"></i> Read Paper
                </Button>
              ) : (
                ""
              )}
            </Modal.Body>
          </Modal>
        ) : (
          ""
        )}
        <tr style={{ border: `none` }}>
          <td className="text-right pr-4  text-nowrap">
            <div className="d-flex align-items-center justify-content-between">
              {tag.root ? (
                <span
                  onClick={() => setShowModal(!showModal)}
                  className="btn-link dataset-link"
                >
                  {expanded ? <b>{tag.dataset_name}</b> : tag.dataset_name}
                </span>
              ) : (
                <span className="d-flex align-items-center">
                  {tag.tag}&nbsp;
                </span>
              )}
              {clickable ? (
                <div onClick={() => (clickable ? setExpanded(!expanded) : "")}>
                  <ChevronExpandButton
                    expanded={expanded}
                    containerClassName={"start-100"}
                  />
                </div>
              ) : (
                ""
=======
        <Modal show={showModal} onHide={() => setShowModal(!showModal)}>
          <Modal.Header closeButton>
            <Modal.Title>{score.dataset_name}</Modal.Title>
          </Modal.Header>
          <Modal.Body>
            {score.dataset_longdesc}
            <br />
            <br />
            {score.dataset_source_url && score.dataset_source_url !== "" ? (
              <Button href={score.dataset_source_url}>
                <i className="fas fa-newspaper"></i> Read Paper
              </Button>
            ) : (
              ""
            )}
          </Modal.Body>
        </Modal>
        <tr key={score.dataset_name}>
          <td>
            <span
              onClick={() => setShowModal(!showModal)}
              className="btn-link dataset-link"
            >
              {expanded ? <b>{score.dataset_name}</b> : score.dataset_name}
            </span>{" "}
            {clickable ? (
              <div
                style={{ float: "right" }}
                onClick={() => (clickable ? setExpanded(!expanded) : "")}
              >
                <ChevronExpandButton
                  expanded={expanded}
                  containerClassName={"position-absolute start-100"}
                />
              </div>
            ) : (
              ""
            )}
          </td>
          <td
            className="text-right t-2"
            key={`score-${score.dataset_name}-overall`}
            onClick={() => (clickable ? setExpanded(!expanded) : "")}
          >
            <span>
              {expanded ? (
                <b>
                  {parseFloat(score.accuracy).toFixed(2) +
                    (score.perf_std !== null ? "\xB1" + score.perf_std : "")}
                </b>
              ) : (
                parseFloat(score.accuracy).toFixed(2) +
                (score.perf_std !== null ? "\xB1" + score.perf_std : "")
>>>>>>> 8704d61b
              )}
            </div>
          </td>
          <td className="text-right " key={`score-${tag.tag}-overall`}>
            <span>{parseFloat(tag.perf).toFixed(2)}</span>
          </td>
        </tr>
        {expanded &&
<<<<<<< HEAD
          tag.subTags &&
          tag.subTags.map((new_tag) => {
            return <TreeRow tag={new_tag} />;
=======
          perf_by_tag.map((perf_and_tag, index) => {
            return (
              <tr key={index} style={{ border: `none` }}>
                <td className="text-right pr-4  text-nowrap">
                  <div className="d-flex justify-content-end align-items-center">
                    <span className="d-flex align-items-center">
                      {perf_and_tag.tag}&nbsp;
                    </span>
                  </div>
                </td>
                <td
                  className="text-right "
                  key={`score-${score.dataset_name}-${perf_and_tag.tag}-overall`}
                >
                  <span>
                    {parseFloat(perf_and_tag.perf).toFixed(2) +
                      (score.perf_std !== null ? "\xB1" + score.perf_std : "")}
                  </span>
                </td>
              </tr>
            );
>>>>>>> 8704d61b
          })}
      </tbody>
    </Table>
  );
};

const ScoreRow = ({ score }) => {
  const perf_by_tag =
    score.metadata_json &&
    JSON.parse(score.metadata_json).hasOwnProperty("perf_by_tag")
      ? JSON.parse(score.metadata_json)["perf_by_tag"]
      : [];

  const tag_hierarchy = JSON.parse(score.dataset_tag_hierarchy);

  var score_lookup = {};
  for (const perf_by_tag_elem of perf_by_tag) {
    score_lookup[perf_by_tag_elem.tag] = perf_by_tag_elem.perf;
  }

  var q = [];

  for (var root_tag of tag_hierarchy) {
    q.push(root_tag);
  }

  while (q.length != 0) {
    var curr_elem = q.shift();
    curr_elem.root = false;
    curr_elem.perf = score_lookup[curr_elem.tag];

    for (var subTag of curr_elem.subTags) {
      q.push(subTag);
    }
  }

  var final_root_object = {
    root: true,
    dataset_name: score.dataset_name,
    dataset_source_url: score.dataset_source_url,
    dataset_longdesc: score.dataset_longdesc,
    perf: score.accuracy,
    subTags: tag_hierarchy,
  };

  return <TreeRow tag={final_root_object} />;
};

class ModelPage extends React.Component {
  static contextType = UserContext;
  constructor(props) {
    super(props);
    this.state = {
      ctxUserId: null,
      modelId: this.props.match.params.modelId,
      model: {
        name: "",
        username: "",
      },
      taskCode: null,
      task: {},
      isLoading: false,
      modelDeployed: false,
    };
  }

  componentDidMount() {
    this.setState({ isLoading: true });
    const user = this.context.api.getCredentials();
    this.setState({ ctxUserId: user.id });
    this.fetchModel();
  }

  fetchModel = () => {
    this.context.api.getModel(this.state.modelId).then(
      (result) => {
        this.setState({ model: result, isLoading: false }, function () {
          this.context.api.getTask(this.state.model.tid).then(
            (result) => {
              this.setState({
                taskCode: result.task_code,
                task: result,
              });
              const taskCodeFromParams = this.props.match.params.taskCode;
              if (
                taskCodeFromParams &&
                taskCodeFromParams !== result.task_code
              ) {
                this.props.history.replace({
                  pathname: this.props.location.pathname.replace(
                    `/tasks/${taskCodeFromParams}`,
                    `/tasks/${result.task_code}`
                  ),
                  search: this.props.location.search,
                });
              }
            },
            (error) => {
              console.log(error);
            }
          );
        });
      },
      (error) => {
        console.log(error);
        this.setState({ isLoading: false });
        if (error.status_code === 404 || error.status_code === 405) {
          this.props.history.push("/");
        }
      }
    );
  };

  handleEdit = () => {
    this.props.history.push({
      pathname: `/tasks/${this.state.taskCode}/models/${this.state.model.id}/updateModelInfo`,
      state: { detail: this.state.model },
    });
  };

  handleInteract = () => {
    this.props.history.push({
      pathname: `/tasks/${this.state.taskCode}/create`,
      state: {
        detail: {
          endpointUrl:
            `https://obws766r82.execute-api.${this.state.task.aws_region}.amazonaws.com/predict?model=` +
            this.state.model.endpoint_name,
          name: this.state.model.name,
          mid: this.state.model.id,
        },
      },
    });
  };

  handleDeployModel = () => {
    return this.context.api.deployModel(this.state.modelId).then(
      (result) => {
        this.setState({
          modelDeployed: true,
        });
      },
      (error) => {
        console.log(error);
      }
    );
  };

  togglePublish = () => {
    const modelName = this.state.model.name;
    if (!modelName || modelName === "") {
      this.props.history.push({
        pathname: `/tasks/${this.state.taskCode}/models/${this.state.model.id}/updateModelInfo`,
        state: { detail: this.state.model },
      });
      return;
    }
    return this.context.api.toggleModelStatus(this.state.modelId).then(
      (result) => {
        if (!!result.badges) {
          this.setState({ showBadges: result.badges });
        }
        this.fetchModel();
      },
      (error) => {
        console.log(error);
      }
    );
  };

  handleBack = () => {
    const propState = this.props.location.state;
    if (propState && propState.src === "updateModelInfo") {
      this.props.history.push("/account#models");
    } else {
      this.props.history.goBack();
    }
  };

  escapeLatexCharacters = (strToEscape) => {
    const escapes = {
      "{": "\\{",
      "}": "\\}",
      "#": "\\#",
      $: "\\$",
      "%": "\\%",
      "&": "\\&",
      "^": "\\textasciicircum{}",
      _: "\\_",
      "~": "\\textasciitilde{}",
      "\\": "\\textbackslash{}",
    };
    const regex = new RegExp(`[${Object.keys(escapes).join("")}\\]`);
    return strToEscape.replace(regex, (match) => escapes[match]);
  };

  processScoresArrayForLatex = (scoresArr) => {
    let tableContentForScores = "";
    scoresArr = (scoresArr || []).sort((a, b) => b.accuracy - a.accuracy);
    scoresArr.forEach((score) => {
      tableContentForScores += `        ${this.escapeLatexCharacters(
        score.dataset_name
      )} & ${score.accuracy} \\\\\n`;
    });
    return tableContentForScores;
  };

  downloadLatex = () => {
    let { leaderboard_scores, non_leaderboard_scores, name } = this.state.model;
    const { task } = this.state;
    const taskName = task.name;

    let latexTableContent = "";

    latexTableContent += this.processScoresArrayForLatex(leaderboard_scores);
    latexTableContent += this.processScoresArrayForLatex(
      non_leaderboard_scores
    );

    const modelUrl = window.location.href;

    let latexDocStr = `\\documentclass{article}
\\usepackage{hyperref}
\\usepackage{booktabs}

\\begin{document}

\\begin{table}[]
    \\centering
    \\begin{tabular}{l|r}
        \\toprule
        \\textbf{Dataset} & \\textbf{${this.escapeLatexCharacters(
          task.perf_metric_field_name
        )}} \\\\
        \\midrule
${latexTableContent}
        \\bottomrule
    \\end{tabular}
    \\caption{${this.escapeLatexCharacters(
      taskName
    )} results: \\url{${modelUrl}}}
    \\label{tab:results}
\\end{table}

\\end{document}`;

    const latexContent =
      "data:application/x-latex;charset=utf-8," + latexDocStr;

    const encodedUri = encodeURI(latexContent);
    const csvLink = document.createElement("a");
    csvLink.setAttribute("href", encodedUri);
    csvLink.setAttribute("download", name + "-" + taskName + ".tex");
    document.body.appendChild(csvLink);
    csvLink.click();
    document.body.removeChild(csvLink);
  };

  processScoresArrayForCsv = (csvRows, scoresArr, datasetType) => {
    scoresArr = (scoresArr || []).sort((a, b) => b.accuracy - a.accuracy);
    scoresArr.forEach((score) => {
      csvRows.push([score.dataset_name, datasetType, score.accuracy]);
    });
  };

  downloadCsv = () => {
    const { leaderboard_scores, non_leaderboard_scores, name } =
      this.state.model;
    const { task } = this.state;
    const taskName = task.name;

    const rows = [];
    rows.push(["dataset-name", "dataset-type", task.perf_metric_field_name]);
    this.processScoresArrayForCsv(rows, leaderboard_scores, "leaderboard");
    this.processScoresArrayForCsv(
      rows,
      non_leaderboard_scores,
      "non-leaderboard"
    );

    let csvContent = "data:text/csv;charset=utf-8,";

    rows.forEach((rowArray) => {
      csvContent += rowArray.join(",") + "\n";
    });

    const encodedUri = encodeURI(csvContent);
    const csvLink = document.createElement("a");
    csvLink.setAttribute("href", encodedUri);
    csvLink.setAttribute("download", name + "-" + taskName + ".csv");
    document.body.appendChild(csvLink);
    csvLink.click();
    document.body.removeChild(csvLink);
  };

  render() {
    const { model, task, taskCode } = this.state;
    const isFlores = FLORES_TASK_CODES.includes(task.task_code);
    const isModelOwner =
      parseInt(this.state.model.uid) === parseInt(this.state.ctxUserId);
    const { leaderboard_scores } = this.state.model;
    const { non_leaderboard_scores } = this.state.model;
    let orderedLeaderboardScores = (leaderboard_scores || []).sort(
      (a, b) => a.round_id - b.round_id
    );
    let orderedNonLeaderboardScores = (non_leaderboard_scores || []).sort(
      (a, b) => a.round_id - b.round_id
    );
    return (
      <OverlayProvider initiallyHide={true}>
        <BadgeOverlay
          badgeTypes={this.state.showBadges}
          show={!!this.state.showBadges}
          onHide={() => this.setState({ showBadges: "" })}
        ></BadgeOverlay>
        <Container className="mb-5 pb-5">
          <h1 className="my-4 pt-3 text-uppercase text-center">
            Model Overview
          </h1>
          <Col className="m-auto" lg={8}>
            <Card className="profile-card">
              <Card.Body>
                <div className="d-flex justify-content-between mx-4 mt-4">
                  <Button
                    className={`blue-bg border-0 font-weight-bold ${
                      isModelOwner ? "mr-2" : null
                    }`}
                    aria-label="Back"
                    onClick={this.handleBack}
                  >
                    {"< Back"}
                  </Button>
                  <div>
                    {(isModelOwner || model.is_published) &&
                    model.deployment_status === "deployed" ? (
                      <Button
                        variant="outline-primary mr-2"
                        onClick={() => this.handleInteract()}
                      >
                        <i className="fas fa-pen"></i> Interact
                      </Button>
                    ) : this.state.modelDeployed ? (
                      <Button variant="outline-primary mr-2" disabled={true}>
                        <i className="fas fa-upload"></i> Model Deployed!
                      </Button>
                    ) : (isModelOwner || model.is_published) &&
                      model.deployment_status === "takendownnonactive" ? (
                      <Button
                        variant="outline-primary mr-2"
                        onClick={() => this.handleDeployModel()}
                      >
                        <i className="fas fa-upload"></i> Deploy Model
                      </Button>
                    ) : (
                      ""
                    )}
                    {model.source_url && model.source_url !== "" ? (
                      <Button
                        variant="outline-primary mr-2"
                        href={model.source_url}
                      >
                        <i className="fas fa-newspaper"></i> Read Paper
                      </Button>
                    ) : (
                      ""
                    )}
                    {isModelOwner && (
                      <Button
                        variant="outline-primary mr-2"
                        onClick={() => this.handleEdit()}
                      >
                        Edit
                      </Button>
                    )}
                    {isModelOwner && model.is_published === true ? (
                      <Button
                        variant="outline-danger"
                        onClick={() => this.togglePublish()}
                      >
                        Unpublish
                      </Button>
                    ) : null}
                    {isModelOwner &&
                    model.is_published === false &&
                    model.name ? (
                      <Button
                        variant="outline-success"
                        onClick={() => this.togglePublish()}
                      >
                        Publish
                      </Button>
                    ) : null}
                  </div>
                </div>
                {model.id ? (
                  <InputGroup>
                    <Table className="mb-0">
                      <thead />
                      <tbody>
                        <tr>
                          <td colSpan="2">
                            <h5 className="mx-0">
                              <span>{model.name || "Unknown"}</span>
                              <span className="float-right">
                                uploaded{" "}
                                <Moment utc fromNow>
                                  {model.upload_datetime}
                                </Moment>
                              </span>
                              {isModelOwner && model.is_published === "True" ? (
                                <Badge variant="success" className="ml-2">
                                  Published
                                </Badge>
                              ) : null}
                              {isModelOwner &&
                              model.is_published === "False" ? (
                                <Badge variant="danger" className="ml-2">
                                  Unpublished
                                </Badge>
                              ) : null}
                            </h5>
                          </td>
                        </tr>
                      </tbody>
                    </Table>
                    <Table hover responsive className="mb-0">
                      <thead />
                      <tbody>
                        {isModelOwner && (
                          <tr style={{ border: `none` }} class="border-bottom">
                            <td>Owner Anonymity</td>
                            <td>
                              <AnonymousStatus
                                anonymousStatus={model.is_anonymous}
                              />
                            </td>
                          </tr>
                        )}
                        <tr style={{ border: `none` }}>
                          <td>Deployment Status</td>
                          <td>
                            <DeploymentStatus
                              deploymentStatus={model.deployment_status}
                            />
                          </td>
                        </tr>
                        <tr style={{ border: `none` }}>
                          <td>Evaluation Status</td>
                          <td>
                            <EvaluationStatus
                              evaluationStatus={model.evaluation_status}
                            />
                          </td>
                        </tr>
                        <tr style={{ border: `none` }}>
                          <td>Owner</td>
                          <td>
                            {model.uid ? (
                              <span>
                                <Link to={`/users/${model.uid}`}>
                                  {model.username}
                                </Link>
                                {model.is_anonymous ? (
                                  <i>
                                    {" "}
                                    (will be displayed as <b>anonymous</b> to
                                    other users)
                                  </i>
                                ) : null}
                              </span>
                            ) : (
                              "anonymous"
                            )}
                          </td>
                        </tr>
                        {!isFlores && (
                          <tr style={{ border: `none` }}>
                            <td>Task</td>
                            <td>
                              <Link to={`/tasks/${taskCode}`}>{taskCode}</Link>
                            </td>
                          </tr>
                        )}
                        <tr style={{ border: `none` }}>
                          <td>Summary</td>
                          <td>{model.longdesc}</td>
                        </tr>
                        <tr style={{ border: `none` }}>
                          <td style={{ whiteSpace: "nowrap" }}># Parameters</td>
                          <td>{model.params}</td>
                        </tr>
                        {!isFlores && (
                          <tr style={{ border: `none` }}>
                            <td>Language(s)</td>
                            <td>{model.languages}</td>
                          </tr>
                        )}
                        <tr style={{ border: `none` }}>
                          <td>License(s)</td>
                          <td>{model.license}</td>
                        </tr>
                        <tr style={{ border: `none` }}>
                          <td style={{ verticalAlign: "middle" }}>
                            Model Card
                          </td>
                          <td className="modelCard">
                            <Markdown>{model.model_card}</Markdown>
                          </td>
                        </tr>
                      </tbody>
                    </Table>
                    <span className={"w-100 mt-5 mx-4"}>
                      <DropdownButton
                        alignRight={true}
                        variant="outline-primary"
                        className="mr-2 float-right"
                        title={"Export"}
                      >
                        <Dropdown.Item onClick={this.downloadCsv}>
                          {"CSV"}
                        </Dropdown.Item>
                        <Dropdown.Item onClick={this.downloadLatex}>
                          {"LaTeX"}
                        </Dropdown.Item>
                      </DropdownButton>
                    </span>
                    <Table>
                      <tbody>
                        <tr>
                          <td colSpan={2}>
                            <h5>Leaderboard Datasets</h5>
                          </td>
                        </tr>
                      </tbody>
                    </Table>
                    {orderedLeaderboardScores.map((score, index) => (
                      <ScoreRow key={index} score={score} />
                    ))}
                    <Table>
                      <tbody>
                        <tr>
                          <td colSpan={2}>
                            <h5>Non-Leaderboard Datasets</h5>
                          </td>
                        </tr>
                      </tbody>
                    </Table>
                    {orderedNonLeaderboardScores.map((score, index) => (
                      <ScoreRow score={score} key={index} />
                    ))}
                  </InputGroup>
                ) : (
                  <Container>
                    <Row>
                      <Col className="my-4 text-center">Loading</Col>
                    </Row>
                    <Row>
                      <Col className="mb-4 text-center">
                        {this.state.isLoading && <Spinner animation="border" />}
                      </Col>
                    </Row>
                  </Container>
                )}
              </Card.Body>
            </Card>
          </Col>
        </Container>
        {isFlores && (
          <>
            <Container>
              <hr />
            </Container>
            <FloresGrid model={model} />
          </>
        )}
      </OverlayProvider>
    );
  }
}

export default ModelPage;<|MERGE_RESOLUTION|>--- conflicted
+++ resolved
@@ -48,7 +48,6 @@
       style={{ tableLayout: "fixed", width: "200%" }}
     >
       <tbody>
-<<<<<<< HEAD
         {tag.root ? (
           <Modal show={showModal} onHide={() => setShowModal(!showModal)}>
             <Modal.Header closeButton>
@@ -94,61 +93,6 @@
                 </div>
               ) : (
                 ""
-=======
-        <Modal show={showModal} onHide={() => setShowModal(!showModal)}>
-          <Modal.Header closeButton>
-            <Modal.Title>{score.dataset_name}</Modal.Title>
-          </Modal.Header>
-          <Modal.Body>
-            {score.dataset_longdesc}
-            <br />
-            <br />
-            {score.dataset_source_url && score.dataset_source_url !== "" ? (
-              <Button href={score.dataset_source_url}>
-                <i className="fas fa-newspaper"></i> Read Paper
-              </Button>
-            ) : (
-              ""
-            )}
-          </Modal.Body>
-        </Modal>
-        <tr key={score.dataset_name}>
-          <td>
-            <span
-              onClick={() => setShowModal(!showModal)}
-              className="btn-link dataset-link"
-            >
-              {expanded ? <b>{score.dataset_name}</b> : score.dataset_name}
-            </span>{" "}
-            {clickable ? (
-              <div
-                style={{ float: "right" }}
-                onClick={() => (clickable ? setExpanded(!expanded) : "")}
-              >
-                <ChevronExpandButton
-                  expanded={expanded}
-                  containerClassName={"position-absolute start-100"}
-                />
-              </div>
-            ) : (
-              ""
-            )}
-          </td>
-          <td
-            className="text-right t-2"
-            key={`score-${score.dataset_name}-overall`}
-            onClick={() => (clickable ? setExpanded(!expanded) : "")}
-          >
-            <span>
-              {expanded ? (
-                <b>
-                  {parseFloat(score.accuracy).toFixed(2) +
-                    (score.perf_std !== null ? "\xB1" + score.perf_std : "")}
-                </b>
-              ) : (
-                parseFloat(score.accuracy).toFixed(2) +
-                (score.perf_std !== null ? "\xB1" + score.perf_std : "")
->>>>>>> 8704d61b
               )}
             </div>
           </td>
@@ -157,33 +101,9 @@
           </td>
         </tr>
         {expanded &&
-<<<<<<< HEAD
           tag.subTags &&
           tag.subTags.map((new_tag) => {
             return <TreeRow tag={new_tag} />;
-=======
-          perf_by_tag.map((perf_and_tag, index) => {
-            return (
-              <tr key={index} style={{ border: `none` }}>
-                <td className="text-right pr-4  text-nowrap">
-                  <div className="d-flex justify-content-end align-items-center">
-                    <span className="d-flex align-items-center">
-                      {perf_and_tag.tag}&nbsp;
-                    </span>
-                  </div>
-                </td>
-                <td
-                  className="text-right "
-                  key={`score-${score.dataset_name}-${perf_and_tag.tag}-overall`}
-                >
-                  <span>
-                    {parseFloat(perf_and_tag.perf).toFixed(2) +
-                      (score.perf_std !== null ? "\xB1" + score.perf_std : "")}
-                  </span>
-                </td>
-              </tr>
-            );
->>>>>>> 8704d61b
           })}
       </tbody>
     </Table>
