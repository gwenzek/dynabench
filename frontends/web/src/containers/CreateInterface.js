--- conflicted
+++ resolved
@@ -30,28 +30,6 @@
     super(props);
   }
   render() {
-<<<<<<< HEAD
-    return (
-        this.props.taskType == 'extract' ?
-          <>
-            <TokenAnnotator
-              className='mb-1 p-3 light-gray-bg'
-              tokens={this.props.text.split(' ')}
-              value={this.props.answer}
-              onChange={this.props.updateAnswer}
-              getSpan={span => ({
-                ...span,
-                tag: 'ANS',
-              })}
-            />
-            <p className="mt-3 px-3">Your goal: enter a question and select an answer in the context, such that the model is fooled.</p>
-          </>
-        :
-          <>
-            <div className="mb-1 p-3 light-gray-bg">{this.props.text}</div>
-            <p className="mt-3 px-3">Your goal: enter a <strong>{this.props.targets[this.props.curTarget]}</strong> statement that fools the model.</p>
-          </>
-=======
     return this.props.taskType == "extract" ? (
       <>
         <TokenAnnotator
@@ -64,7 +42,7 @@
             tag: "ANS",
           })}
         />
-        <p class="mt-3 px-3">
+        <p className="mt-3 px-3">
           Your goal: enter a question and select an answer in the context, such
           that the model is fooled.
         </p>
@@ -78,7 +56,6 @@
           that fools the model.
         </p>
       </>
->>>>>>> 0ca103d1
     );
   }
 }
