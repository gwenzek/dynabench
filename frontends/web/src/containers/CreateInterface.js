import React from "react";
import {
  Container,
  Row,
  Col,
  Card,
  Button,
  FormControl,
  InputGroup,
} from "react-bootstrap";
import UserContext from "./UserContext";
import { TokenAnnotator } from "react-text-annotate";
import { PieRechart } from "../components/Rechart";
import { formatWordImportances } from "../utils/color";

const Explainer = (props) => (
  <div className="mt-4 mb-5 pt-3">
    <p className="text-uppercase font-weight-bold">{props.taskName}</p>
    <h2 className="task-page-header d-block ml-0 mt-0 text-reset">
      Find examples that fool the model
    </h2>
    <p>
      Find an example that the model gets wrong but that another person would
      get right.
    </p>
  </div>
);

class ContextInfo extends React.Component {
  constructor(props) {
    super(props);
  }
  render() {
    return this.props.taskType == "extract" ? (
      <>
        <TokenAnnotator
          className="mb-1 p-3 light-gray-bg"
          tokens={this.props.text.split(/\b/)}
          value={this.props.answer}
          onChange={this.props.updateAnswer}
          getSpan={(span) => ({
            ...span,
            tag: "ANS",
          })}
        />
        <p className="mt-3 px-3">
          Your goal: enter a question and select an answer in the context, such
          that the model is fooled.
        </p>
      </>
    ) : (
      <>
        <div className="mb-1 p-3 light-gray-bg">{this.props.text}</div>
        <p className="mt-3 px-3">
          Your goal: enter a{" "}
          <strong>{this.props.targets[this.props.curTarget]}</strong> statement
          that fools the model.
        </p>
      </>
    );
  }
}

const TextFeature = ({ data, curTarget, targets }) => {
  const capitalize = (s) => {
    if (typeof s !== "string") return "";
    return s.charAt(0).toUpperCase() + s.slice(1);
  };
  const { words, importances } = data;
  const target = targets[curTarget];
  if (!words || !importances) return "";
  let inspectorTitle = data.name
    ? "- " +
      data.name
        .split("_")
        .map((s) => capitalize(s))
        .join(" ")
    : "";
  const template = formatWordImportances({ words, importances }, target);
  return (
    <table className="inspectModel">
      <thead>
        <tr>
          <td>Model Inspector {`${inspectorTitle}`}</td>
        </tr>
      </thead>
      <tbody>
        <tr dangerouslySetInnerHTML={{ __html: template }}></tr>
      </tbody>
    </table>
  );
};

class ResponseInfo extends React.Component {
  static contextType = UserContext;
  constructor(props) {
    super(props);
    this.retractExample = this.retractExample.bind(this);
    this.state = {
      loader: true,
      inspectError: false,
    };
  }
  componentDidMount() {
    this.setState({
      loader: false,
      inspectError: false,
    });
  }
  retractExample(e) {
    e.preventDefault();
    var idx = e.target.getAttribute("data-index");
    this.context.api
      .retractExample(this.props.mapKeyToExampleId[idx])
      .then((result) => {
        const newContent = this.props.content.slice();
        newContent[idx].cls = "retracted";
        newContent[idx].retracted = true;
        this.setState({ content: newContent });
      })
      .catch((error) => {
        console.log(error);
      });
  }
  inspectExample = (e) => {
    const { content, curTarget, answer } = this.props;
    e.preventDefault();
    this.setState({
      loader: true,
      inspectError: false,
    });
    var idx = e.target.getAttribute("data-index");
    let target = "None";
    if (!isNaN(parseInt(curTarget))) {
      target = curTarget;
    }
    const selectedAnswer =
      answer && answer.length ? answer[answer.length - 1].tokens.join("") : "";
    this.context.api
      .inspectModel(content[idx].url, {
        answer: selectedAnswer,
        context: content[0].text,
        hypothesis: content[idx].cls == "hypothesis" ? content[idx].text : "",
        insight: true,
        target,
      })
      .then((result) => {
        let inspectors = [];
        if (result.errorMessage) {
          this.setState({ inspectError: true });
        } else {
          const qaInspect = ["start_importances", "end_importances"];
          const isQA = qaInspect.some(
            (k) => Object.keys(result).indexOf(k) !== -1
          );
          if (isQA) {
            inspectors = qaInspect.map((imp) => {
              return {
                name: imp,
                importances: result[imp],
                words: result.words,
              };
            });
          } else {
            inspectors = [result];
          }
        }
        const newContent = this.props.content.slice();
        newContent[idx].inspect = inspectors;
        this.setState({ content: newContent, loader: false });
      })
      .catch((error) => {
        console.log(error);
        this.setState({ inspectError: true, loader: false });
      });
  };
  render() {
    return (
      <div
        className={
          this.props.obj.cls +
          " rounded border " +
          (this.props.obj.retracted
            ? "border-warning"
            : this.props.obj.fooled
            ? "border-success"
            : "border-danger")
        }
        style={{ minHeight: 120 }}
      >
        <Row>
          <Col xs={12} md={8}>
            <div>{this.props.obj.text}</div>
            <small>
              {this.props.obj.retracted ? (
                <>
                  <span>
                    <strong>Example retracted</strong> - thanks. The model
                    predicted <strong>{this.props.obj.modelPredStr}</strong>.
                    Please try again!
                  </span>
                </>
              ) : this.props.obj.fooled ? (
                <>
                  <span>
                    <strong>Well done!</strong> You fooled the model. The model
                    predicted <strong>{this.props.obj.modelPredStr}</strong>{" "}
                    instead.{" "}
                  </span>
                  <br />
                  <div>
                    Made a mistake? You can still{" "}
                    <a
                      href="#"
                      data-index={this.props.index}
                      onClick={this.retractExample}
                      className="btn-link"
                    >
                      retract this example
                    </a>
                    . Otherwise, we will have it verified.{" "}
                  </div>
                  <div>
                    Need insight? You can see the{" "}
                    <a
                      href="#"
                      data-index={this.props.index}
                      onClick={this.inspectExample}
                      className="btn-link"
                    >
                      word importance{" "}
                    </a>
                    that resulted in this prediction.
                  </div>
                  {this.state.loader ? (
                    <img src="/loader.gif" className="loader" />
                  ) : null}
                  {this.state.inspectError && (
                    <span style={{ color: "#e65959" }}>
                      *Unable to fetch results. Please try again after sometime.
                    </span>
                  )}
                  {this.props.obj.inspect &&
                    this.props.obj.inspect.map((inspectData) => {
                      return (
                        <TextFeature
                          data={inspectData}
                          curTarget={this.props.curTarget}
                          targets={this.props.targets}
                        />
                      );
                    })}
                </>
              ) : (
                <>
                  <span>
                    <strong>Bad luck!</strong> The model correctly predicted{" "}
                    <strong>{this.props.obj.modelPredStr}</strong>. Try again.
                  </span>
                  <div>
                    We will still store this as an example that the model got
                    right. You can{" "}
                    <a
                      href="#"
                      data-index={this.props.index}
                      onClick={this.retractExample}
                      className="btn-link"
                    >
                      retract this example
                    </a>{" "}
                    if you don't want it saved.
                  </div>
                  <div>
                    Need insight? You can see the{" "}
                    <a
                      href="#"
                      data-index={this.props.index}
                      onClick={this.inspectExample}
                      className="btn-link"
                    >
                      word importance{" "}
                    </a>
                    that resulted in this prediction.
                  </div>
                  {this.state.loader ? (
                    <img src="/loader.gif" className="loader" />
                  ) : null}
                  {this.props.obj.inspect &&
                    this.props.obj.inspect.map((inspectData) => {
                      return (
                        <TextFeature
                          data={inspectData}
                          curTarget={this.props.curTarget}
                          targets={this.props.targets}
                        />
                      );
                    })}
                </>
              )}
            </small>
          </Col>
          <Col xs={12} md={4}>
            <PieRechart
              data={this.props.obj.response.prob}
              labels={this.props.targets}
            />
          </Col>
        </Row>
      </div>
    );
  }
}

class CreateInterface extends React.Component {
  static contextType = UserContext;
  constructor(props) {
    super(props);
    this.state = {
      answer: [],
      taskId: null,
      task: {},
      context: null,
      target: 0,
      modelPredIdx: null,
      modelPredStr: "",
      hypothesis: "",
      content: [],
      submitDisabled: true,
      refreshDisabled: true,
      mapKeyToExampleId: {},
    };
    this.getNewContext = this.getNewContext.bind(this);
    this.handleResponse = this.handleResponse.bind(this);
    this.handleResponseChange = this.handleResponseChange.bind(this);
    this.updateAnswer = this.updateAnswer.bind(this);
  }
  getNewContext() {
    this.setState(
      { answer: [], submitDisabled: true, refreshDisabled: true },
      () => {
        this.context.api
          .getRandomContext(this.state.taskId, this.state.task.cur_round)
          .then((result) => {
            var randomTarget = Math.floor(
              Math.random() * this.state.task.targets.length
            );
            this.setState({
              hypothesis: "",
              target: randomTarget,
              context: result,
              content: [{ cls: "context", text: result.context }],
              submitDisabled: false,
              refreshDisabled: false,
            });
          })
          .catch((error) => {
            console.log(error);
          });
      }
    );
  }

  pickModel = (modelUrls) => {
    const models = modelUrls.split("|");
    const model = models[Math.floor(Math.random() * models.length)];
    return model;
  };

  handleResponse() {
    this.setState({ submitDisabled: true, refreshDisabled: true }, () => {
      if (this.state.hypothesis.length == 0) {
        this.setState({ submitDisabled: false, refreshDisabled: false });
        return;
      }
      if (this.state.task.type == "extract" && this.state.answer.length == 0) {
        this.setState({
          submitDisabled: false,
          refreshDisabled: false,
          answerNotSelected: true,
        });
        return;
      }

      if (this.state.task.type == "extract") {
        var answer_text = "";
        if (this.state.answer.length > 0) {
          var last_answer = this.state.answer[this.state.answer.length - 1];
          var answer_text = last_answer.tokens.join(""); // NOTE: no spaces required as tokenising by word boundaries
          // Update the target with the answer text since this is defined by the annotator in QA (unlike NLI)
          this.setState({ target: answer_text });
        }
      } else {
        var answer_text = null;
      }

      let modelInputs = {
        context: this.state.context.context,
        hypothesis: this.state.hypothesis,
        answer: answer_text,
        insight: false,
      };

      const randomModel = this.pickModel(this.state.task.round.url);
      this.context.api
        .getModelResponse(randomModel, modelInputs)
        .then((result) => {
          if (result.errorMessage) {
            this.setState({
              submitDisabled: false,
              refreshDisabled: false,
              fetchPredictionError: true,
            });
          } else {
<<<<<<< HEAD
            var modelPredIdx = result.prob.indexOf(Math.max(...result.prob));
            var modelPredStr = this.state.task.targets[modelPredIdx];
            var modelFooled =
              result.prob.indexOf(Math.max(...result.prob)) !==
              this.state.target;
          }
          this.setState(
            {
              content: [
                ...this.state.content,
                {
                  cls: "hypothesis",
                  modelPredIdx: modelPredIdx,
                  modelPredStr: modelPredStr,
                  fooled: modelFooled,
                  text: this.state.hypothesis,
                  url: randomModel,
                  retracted: false,
                  response: result,
                },
              ],
            },
            function () {
              const metadata = {'model': randomModel}
              this.context.api
                .storeExample(
                  this.state.task.id,
                  this.state.task.cur_round,
                  this.context.user.id,
                  this.state.context.id,
                  this.state.hypothesis,
                  this.state.target,
                  result,
                  metadata
                )
                .then((result) => {
                  var key = this.state.content.length - 1;
                  this.setState({
                    hypothesis: "",
                    submitDisabled: false,
                    refreshDisabled: false,
                    mapKeyToExampleId: {
                      ...this.state.mapKeyToExampleId,
                      [key]: result.id,
                    },
                  });
                })
                .catch((error) => {
                  console.log(error);
                  this.setState({
                    submitDisabled: false,
                    refreshDisabled: false,
                  });
                });
=======
            if (this.state.fetchPredictionError) {
              this.setState({
                fetchPredictionError: false,
              });
>>>>>>> 81dfba34
            }
            if (this.state.task.type == "extract") {
              var modelPredIdx = null;
              var modelPredStr = result.text;
              var modelFooled = !result.model_is_correct;
              // TODO: handle this more elegantly
              result.prob = [result.prob, 1 - result.prob];
              this.state.task.targets = ["confidence", "uncertainty"];
            } else {
              var modelPredIdx = result.prob.indexOf(Math.max(...result.prob));
              var modelPredStr = this.state.task.targets[modelPredIdx];
              var modelFooled =
                result.prob.indexOf(Math.max(...result.prob)) !==
                this.state.target;
            }
            this.setState(
              {
                content: [
                  ...this.state.content,
                  {
                    cls: "hypothesis",
                    modelPredIdx: modelPredIdx,
                    modelPredStr: modelPredStr,
                    fooled: modelFooled,
                    text: this.state.hypothesis,
                    url: randomModel,
                    retracted: false,
                    response: result,
                  },
                ],
              },
              function () {
                this.context.api
                  .storeExample(
                    this.state.task.id,
                    this.state.task.cur_round,
                    Number(this.context.user.id),
                    this.state.context.id,
                    this.state.hypothesis,
                    this.state.target,
                    result,
                    randomModel
                  )
                  .then((result) => {
                    var key = this.state.content.length - 1;
                    this.setState({
                      hypothesis: "",
                      submitDisabled: false,
                      refreshDisabled: false,
                      mapKeyToExampleId: {
                        ...this.state.mapKeyToExampleId,
                        [key]: result.id,
                      },
                    });
                  })
                  .catch((error) => {
                    console.log(error);
                    this.setState({
                      submitDisabled: false,
                      refreshDisabled: false,
                    });
                  });
              }
            );
          }
        })
        .catch((error) => {
          console.log(error);
          this.setState({
            submitDisabled: false,
            refreshDisabled: false,
          });
        });
    });
  }
  handleResponseChange(e) {
    this.setState({ hypothesis: e.target.value });
  }
  componentDidMount() {
    const {
      match: { params },
    } = this.props;
    if (!this.context.api.loggedIn()) {
      this.props.history.push(
        "/login?msg=" +
          encodeURIComponent(
            "Please log in or sign up so that you can get credit for your generated examples."
          ) +
          "&src=" +
          encodeURIComponent("/tasks/" + params.taskId + "/create")
      );
    }

    this.setState({ taskId: params.taskId }, function () {
      this.context.api
        .getTask(this.state.taskId)
        .then((result) => {
          result.targets = result.targets.split("|"); // split targets
          this.setState({ task: result }, function () {
            this.getNewContext();
          });
        })
        .catch((error) => {
          console.log(error);
        });
    });
  }
  updateAnswer(value) {
    // Only keep the last answer annotated
    if (value.length > 0) {
      this.setState({
        answer: [value[value.length - 1]],
        answerNotSelected: false,
      });
    } else {
      this.setState({ answer: value, answerNotSelected: false });
    }
  }
  render() {
    const content = this.state.content.map((item, index) =>
      item.cls == "context" ? (
        <ContextInfo
          key={index}
          index={index}
          text={item.text}
          targets={this.state.task.targets}
          curTarget={this.state.target}
          taskType={this.state.task.type}
          answer={this.state.answer}
          updateAnswer={this.updateAnswer}
        />
      ) : (
        <ResponseInfo
          key={index}
          index={index}
          targets={this.state.task.targets}
          curTarget={this.state.target}
          taskType={this.state.task.type}
          answer={this.state.answer}
          obj={item}
          mapKeyToExampleId={this.state.mapKeyToExampleId}
          content={this.state.content}
        />
      )
    );

    return (
      <Container className="mb-5 pb-5">
        <Col className="m-auto" lg={9}>
          <Explainer taskName={this.state.task.name} />
          <Card className="profile-card overflow-hidden">
            <Card.Body className="overflow-auto" style={{ height: 400 }}>
              {content}
            </Card.Body>
            <InputGroup>
              <FormControl
                className="border-left-0 border-right-0 rounded-0 p-3 h-auto"
                placeholder={
                  this.state.task.type == "extract"
                    ? "Enter question.."
                    : "Enter hypothesis.."
                }
                value={this.state.hypothesis}
                onChange={this.handleResponseChange}
              />
            </InputGroup>
            <InputGroup className="d-flex justify-content-end p-3">
              <Button
                className="font-weight-bold blue-color light-gray-bg border-0 task-action-btn"
                onClick={this.getNewContext}
                disabled={this.state.refreshDisabled}
              >
                Switch to next context
              </Button>
              <Button
                className="font-weight-bold blue-bg border-0 task-action-btn"
                onClick={this.handleResponse}
                disabled={this.state.submitDisabled}
              >
                Submit{" "}
                <i
                  className={
                    this.state.submitDisabled ? "fa fa-cog fa-spin" : ""
                  }
                />
              </Button>
            </InputGroup>
            <div className="p-2">
              {this.state.answerNotSelected === true
                ? "*Please select an answer in the context"
                : null}
              {this.state.fetchPredictionError && (
                <span style={{ color: "#e65959" }}>
                  *Unable to fetch results. Please try again after sometime.
                </span>
              )}
            </div>
          </Card>
        </Col>
      </Container>
    );
  }
}

export default CreateInterface;<|MERGE_RESOLUTION|>--- conflicted
+++ resolved
@@ -411,15 +411,28 @@
               fetchPredictionError: true,
             });
           } else {
-<<<<<<< HEAD
-            var modelPredIdx = result.prob.indexOf(Math.max(...result.prob));
-            var modelPredStr = this.state.task.targets[modelPredIdx];
-            var modelFooled =
-              result.prob.indexOf(Math.max(...result.prob)) !==
-              this.state.target;
-          }
-          this.setState(
-            {
+            if (this.state.fetchPredictionError) {
+              this.setState({
+                fetchPredictionError: false,
+              });
+            }
+
+            if (this.state.task.type == "extract") {
+              var modelPredIdx = null;
+              var modelPredStr = result.text;
+              var modelFooled = !result.model_is_correct;
+              // TODO: handle this more elegantly
+              result.prob = [result.prob, 1 - result.prob];
+              this.state.task.targets = ["confidence", "uncertainty"];
+            } else {
+              var modelPredIdx = result.prob.indexOf(Math.max(...result.prob));
+              var modelPredStr = this.state.task.targets[modelPredIdx];
+              var modelFooled =
+                result.prob.indexOf(Math.max(...result.prob)) !==
+                this.state.target;
+            }
+
+            this.setState({
               content: [
                 ...this.state.content,
                 {
@@ -466,76 +479,7 @@
                     refreshDisabled: false,
                   });
                 });
-=======
-            if (this.state.fetchPredictionError) {
-              this.setState({
-                fetchPredictionError: false,
               });
->>>>>>> 81dfba34
-            }
-            if (this.state.task.type == "extract") {
-              var modelPredIdx = null;
-              var modelPredStr = result.text;
-              var modelFooled = !result.model_is_correct;
-              // TODO: handle this more elegantly
-              result.prob = [result.prob, 1 - result.prob];
-              this.state.task.targets = ["confidence", "uncertainty"];
-            } else {
-              var modelPredIdx = result.prob.indexOf(Math.max(...result.prob));
-              var modelPredStr = this.state.task.targets[modelPredIdx];
-              var modelFooled =
-                result.prob.indexOf(Math.max(...result.prob)) !==
-                this.state.target;
-            }
-            this.setState(
-              {
-                content: [
-                  ...this.state.content,
-                  {
-                    cls: "hypothesis",
-                    modelPredIdx: modelPredIdx,
-                    modelPredStr: modelPredStr,
-                    fooled: modelFooled,
-                    text: this.state.hypothesis,
-                    url: randomModel,
-                    retracted: false,
-                    response: result,
-                  },
-                ],
-              },
-              function () {
-                this.context.api
-                  .storeExample(
-                    this.state.task.id,
-                    this.state.task.cur_round,
-                    Number(this.context.user.id),
-                    this.state.context.id,
-                    this.state.hypothesis,
-                    this.state.target,
-                    result,
-                    randomModel
-                  )
-                  .then((result) => {
-                    var key = this.state.content.length - 1;
-                    this.setState({
-                      hypothesis: "",
-                      submitDisabled: false,
-                      refreshDisabled: false,
-                      mapKeyToExampleId: {
-                        ...this.state.mapKeyToExampleId,
-                        [key]: result.id,
-                      },
-                    });
-                  })
-                  .catch((error) => {
-                    console.log(error);
-                    this.setState({
-                      submitDisabled: false,
-                      refreshDisabled: false,
-                    });
-                  });
-              }
-            );
           }
         })
         .catch((error) => {
