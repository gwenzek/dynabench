--- conflicted
+++ resolved
@@ -15,19 +15,22 @@
 import common.helpers as util
 from common.config import config
 from common.logging import logger
-<<<<<<< HEAD
-from models.dataset import AccessTypeEnum, DatasetModel
+from models.dataset import AccessTypeEnum, DatasetModel, LogAccessTypeEnum
 from models.score import ScoreModel
-=======
-from models.dataset import AccessTypeEnum, DatasetModel, LogAccessTypeEnum
->>>>>>> 4762bf7a
 from models.task import AnnotationVerifierMode, TaskModel
 
 from .tasks import ensure_owner_or_admin, get_secret_for_task_id
 
 
+from utils.helpers import (  # noqa isort:skip
+    decen_send_eval_download_dataset_request,
+    decen_send_reload_dataset_request,
+    get_data_s3_path,
+    send_eval_request,
+)
+
+
 sys.path.append("../evaluation")  # noqa isort:skip
-from utils.helpers import get_data_s3_path, send_eval_request, decen_send_eval_download_dataset_request, decen_send_reload_dataset_request  # noqa isort:skip
 
 
 @bottle.get("/datasets/get_access_types")
@@ -113,7 +116,7 @@
             "aws_secret_access_key": config["aws_secret_access_key"],
             "aws_region": config["aws_region"],
         }
-        
+
         decen_send_reload_dataset_request(task=task, config=eval_config, logger=logger)
 
     return util.json_encode({"success": "ok"})
@@ -207,7 +210,11 @@
                     get_data_s3_path(task.task_code, name + ".jsonl", perturb_prefix),
                 )
                 if task.is_decen_task:
-                    s3_paths.append(get_data_s3_path(task.task_code, name + ".jsonl", perturb_prefix))
+                    s3_paths.append(
+                        get_data_s3_path(
+                            task.task_code, name + ".jsonl", perturb_prefix
+                        )
+                    )
                 os.remove(tmp.name)
                 if response:
                     logger.info(response)
@@ -231,7 +238,6 @@
     else:
         updated_existing_dataset = True
 
-   
     if task.is_decen_task:
 
         # Evaluate all models
@@ -276,7 +282,6 @@
     )
 
 
-
 @bottle.get("/datasets/<did:int>/download")
 def download_dataset(did):
     dm = DatasetModel()
@@ -308,7 +313,7 @@
             aws_secret_access_key=config["aws_secret_access_key"],
             region_name=config["aws_region"],
         )
-        
+
         s3_path = get_data_s3_path(task.task_code, name + ".jsonl", perturb_prefix)
         temp_file_path = name + ".jsonl"
         final_filepath = f"/tmp/{temp_file_path}"
