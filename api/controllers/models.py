--- conflicted
+++ resolved
@@ -10,11 +10,8 @@
 import boto3
 import bottle
 import sqlalchemy as db
-<<<<<<< HEAD
 import ujson
 from bottle import response
-=======
->>>>>>> e8fb9c34
 
 import common.auth as _auth
 import common.helpers as util
@@ -27,42 +24,31 @@
 from models.notification import NotificationModel
 from models.round import RoundModel
 from models.score import ScoreModel
-<<<<<<< HEAD
-from models.task import AnnotationVerifierMode, TaskModel
+from models.task import AnnotationVerifierMode, TaskModel, train_file_metrics
 from models.task_user_permission import TaskUserPermission
-=======
-from models.task import AnnotationVerifierMode, TaskModel, train_file_metrics
->>>>>>> e8fb9c34
 from models.user import UserModel
 
 from .tasks import ensure_owner_or_admin
 
 
-from utils.helpers import (  # noqa isort:skip
-    get_predictions_s3_path,
-    send_eval_request,
-    update_metadata_json_string,
-)
-
-
-sys.path.append("../evaluation")  # noqa isort:skip
-<<<<<<< HEAD
-from metrics.metric_getters import get_job_metrics  # noqa isort:skip
-
-
-class dotdict(dict):
-    """dot.notation access to dictionary attributes"""
-
-    __getattr__ = dict.get
-    __setattr__ = dict.__setitem__
-    __delattr__ = dict.__delitem__
-=======
 from utils.helpers import (  # noqa isort:skip
     get_data_s3_path,  # noqa isort:skip
     get_predictions_s3_path,  # noqa isort:skip
     parse_s3_outfile,  # noqa isort:skip
     send_eval_request,  # noqa isort:skip
+    update_metadata_json_string,  # noqa isort:skip
 )  # noqa isort:skip
+
+sys.path.append("../evaluation")  # noqa isort:skip
+from metrics.metric_getters import get_job_metrics  # noqa isort:skip
+
+
+class dotdict(dict):
+    """dot.notation access to dictionary attributes"""
+
+    __getattr__ = dict.get
+    __setattr__ = dict.__setitem__
+    __delattr__ = dict.__delitem__
 
 
 @bottle.post("/models/upload_train_files/<tid:int>/<model_name>")
@@ -179,7 +165,6 @@
                 status_dict.update(ret)
 
     return util.json_encode({"success": "ok", "model_id": model.id})
->>>>>>> e8fb9c34
 
 
 @bottle.post("/models/upload_predictions/<tid:int>/<model_name>")
@@ -637,7 +622,6 @@
         region_name=config["aws_region"],
     )
 
-<<<<<<< HEAD
     if task.build_sqs_queue:
         model_dict = m.as_dict(model)
         task_dict = m.as_dict(model.task)
@@ -811,18 +795,6 @@
             eval_metadata_json = {
                 f"{job.perturb_prefix}-{metric}": eval_metadata_json[metric]
                 for metric in eval_metadata_json
-=======
-    # send SQS message
-    logger.info(f"Send message to sqs - enqueue model {model_name} for re-deployment")
-    sqs = session.resource("sqs")
-    queue = sqs.get_queue_by_name(QueueName=config["builder_sqs_queue"])
-    queue.send_message(
-        MessageBody=util.json_encode(
-            {
-                "model_id": model.id,
-                "s3_uri": f"s3://{bucket_name}/{s3_path}",
-                "endpoint_only": True,
->>>>>>> e8fb9c34
             }
             metadata_json = update_metadata_json_string(
                 s.metadata_json,
