# Copyright (c) Facebook, Inc. and its affiliates.
# This source code is licensed under the MIT license found in the
# LICENSE file in the root directory of this source tree.

import secrets
import sys
import tempfile
import time

import boto3
import bottle
import sqlalchemy as db
<<<<<<< HEAD
import ujson
from bottle import response
=======
import yaml
>>>>>>> b6191c42

import common.auth as _auth
import common.helpers as util
import common.mail_service as mail
from common.config import config
from common.logging import logger
from models.badge import BadgeModel
from models.dataset import AccessTypeEnum, DatasetModel, LogAccessTypeEnum
from models.model import DeploymentStatusEnum, EvaluationStatusEnum, ModelModel
from models.notification import NotificationModel
from models.round import RoundModel
from models.score import ScoreModel
from models.task import AnnotationVerifierMode, TaskModel, train_file_metrics
from models.task_user_permission import TaskUserPermission
from models.user import UserModel

from .tasks import ensure_owner_or_admin


from utils.helpers import (  # noqa isort:skip
    get_data_s3_path,  # noqa isort:skip
    get_predictions_s3_path,  # noqa isort:skip
    parse_s3_outfile,  # noqa isort:skip
    send_eval_request,  # noqa isort:skip
    update_metadata_json_string,  # noqa isort:skip
    dotdict,  # noqa isort:skip
    generate_job_name,  # noqa isort:skip
)  # noqa isort:skip

sys.path.append("../evaluation")  # noqa isort:skip
from metrics.metric_getters import get_job_metrics  # noqa isort:skip


@bottle.get("/models/latest_job_log/<mid:int>/<did:int>")
@_auth.requires_auth
def get_latest_job_log(credentials, mid, did):
    u = UserModel()
    uid = credentials["id"]
    user = u.get(uid)
    if not user:
        logger.error("Invalid user detail for id (%s)" % (uid))
        bottle.abort(404, "User information not found")

    mm = ModelModel()
    model = mm.get(mid)
    if model.uid != uid:
        ensure_owner_or_admin(model.tid, uid)

    dm = DatasetModel()
    dataset = dm.get(did)
    if dataset.log_access_type == LogAccessTypeEnum.owner:
        ensure_owner_or_admin(model.tid, uid)

    tm = TaskModel()
    task = tm.get(model.tid)

    delta_metric_types = [
        task_config["type"]
        for task_config in yaml.load(task.config_yaml, yaml.SafeLoader).get(
            "delta_metrics", []
        )
    ]
    delta_metric_types.append(None)

    perturb_prefix_to_logs = {}
    for perturb_prefix in delta_metric_types:

        job_name_without_timestamp_suffix = generate_job_name(
            model.endpoint_name, perturb_prefix, dataset.name, timestamp=""
        )
        client = boto3.client(
            "logs",
            aws_access_key_id=config["eval_aws_access_key_id"],
            aws_secret_access_key=config["eval_aws_secret_access_key"],
            region_name=config["eval_aws_region"],
        )
        log_streams = client.describe_log_streams(
            logGroupName="/aws/sagemaker/TransformJobs",
            logStreamNamePrefix=job_name_without_timestamp_suffix,
            descending=True,
        )["logStreams"]

        logs_from_latest_job = {}
        if log_streams:
            latest_job_timestamp = (
                log_streams[0]["logStreamName"].split("/")[0].split("-")[-1]
            )
            for log_stream in log_streams:
                job_timestamp = log_stream["logStreamName"].split("/")[0].split("-")[-1]
                if job_timestamp == latest_job_timestamp:
                    log = client.get_log_events(
                        logGroupName="/aws/sagemaker/TransformJobs",
                        logStreamName=log_stream["logStreamName"],
                    )
                    if log_stream["logStreamName"].endswith("data-log"):
                        if "sagemaker_log" in logs_from_latest_job:
                            logger.error(
                                """Too many logs for the same job.
                                Not sure which one to choose."""
                            )
                            bottle.abort(
                                400,
                                """Too many logs for the same job.
                                Not sure which one to choose.""",
                            )
                        logs_from_latest_job["sagemaker_log"] = log
                    else:
                        if "log" in logs_from_latest_job:
                            logger.error(
                                """Too many logs for the same job.
                                Not sure which one to choose."""
                            )
                            bottle.abort(
                                400,
                                """Too many logs for the same job.
                                Not sure which one to choose.""",
                            )
                        logs_from_latest_job["log"] = log
                else:
                    break
            perturb_prefix_to_logs[perturb_prefix] = logs_from_latest_job

    return util.json_encode(perturb_prefix_to_logs)


@bottle.post("/models/upload_train_files/<tid:int>/<model_name>")
@_auth.requires_auth
def do_upload_via_train_files(credentials, tid, model_name):
    u = UserModel()
    user_id = credentials["id"]
    user = u.get(user_id)
    if not user:
        logger.error("Invalid user detail for id (%s)" % (user_id))
        bottle.abort(404, "User information not found")

    tm = TaskModel()
    task = tm.get(tid)
    task_config = yaml.load(task.config_yaml, yaml.SafeLoader)
    if "train_file_metric" not in task_config:
        bottle.abort(
            403,
            """This task does not allow train file uploads. Submit a model instead.""",
        )

    train_file_metric = train_file_metrics[task_config["train_file_metric"]["type"]]
    train_file_metric_config_obj = task_config["train_file_metric"]

    m = ModelModel()
    if (
        bottle.default_app().config["mode"] == "prod"
        and m.getCountByUidTidAndHrDiff(
            user_id, tid=task.id, hr_diff=task.dynalab_hr_diff
        )
        >= task.dynalab_threshold
    ):
        logger.error("Submission limit reached for user (%s)" % (user_id))
        bottle.abort(429, "Submission limit reached")

    train_files = {}
    dm = DatasetModel()
    datasets = list(dm.getByTid(tid))
    dataset_names = [dataset.name for dataset in datasets]
    for name in dataset_names:
        train_files[name] = bottle.request.files.get(name)

    # Users don't need to upload train sets for all datasets.
    train_files = {
        name: train_files[name]
        for name, upload in train_files.items()
        if train_files[name] is not None
    }

    for dataset in datasets:
        if (
            dataset.access_type == AccessTypeEnum.scoring
            and dataset.name not in train_files.keys()
        ):
            bottle.abort(400, "Need to upload train files for all leaderboard datasets")

    mail_session = mail.get_mail_session(
        host=config["smtp_host"],
        port=config["smtp_port"],
        smtp_user=config["smtp_user"],
        smtp_secret=config["smtp_secret"],
    )

    parsed_uploads = {}
    for name, upload in train_files.items():
        try:
            s3_uri = f"s3://{task.s3_bucket}/" + get_data_s3_path(
                task.task_code, name + ".jsonl"
            )
            s3_client = boto3.client(
                "s3",
                aws_access_key_id=config["aws_access_key_id"],
                aws_secret_access_key=config["aws_secret_access_key"],
                region_name=task.aws_region,
            )
            parsed_test_file = parse_s3_outfile(s3_client, s3_uri)
            parsed_prediction_file = train_file_metric(
                util.json_decode(upload.file.read().decode("utf-8")),
                parsed_test_file,
                train_file_metric_config_obj,
            )
            parsed_uploads[name] = parsed_prediction_file

        except Exception as ex:
            mail.send(
                mail_session,
                config,
                [user.email],
                cc_contact="dynabench@fb.com",
                template_name="templates/model_train_failed.txt",
                msg_dict={"name": model_name},
                subject=f"Model {model_name} training failed.",
            )
            logger.exception(ex)
            bottle.abort(400, "Invalid train file")

    endpoint_name = f"ts{int(time.time())}-{model_name}"

    status_dict = {}
    # Create local model db object
    model = m.create(
        task_id=tid,
        user_id=user_id,
        name=model_name,
        shortname="",
        longdesc="",
        desc="",
        upload_datetime=db.sql.func.now(),
        endpoint_name=endpoint_name,
        deployment_status=DeploymentStatusEnum.predictions_upload,
        secret=secrets.token_hex(),
    )
    with tempfile.NamedTemporaryFile(mode="w+", delete=False) as tmp:
        for dataset_name, parsed_upload in parsed_uploads.items():
            with tempfile.NamedTemporaryFile(mode="w+", delete=False) as tmp:
                for datum in parsed_upload:
                    datum["id"] = datum["uid"]  # TODO: right now, dynalab models
                    # Expect an input with "uid" but output "id" in their predictions.
                    # Why do we use two seperate names for the same thing? Can we make
                    # this consistent?
                    del datum["uid"]
                    tmp.write(util.json_encode(datum) + "\n")
                tmp.close()
                ret = _eval_dataset(dataset_name, endpoint_name, model, task, tmp.name)
                status_dict.update(ret)
    mail.send(
        mail_session,
        config,
        [user.email],
        cc_contact="dynabench@fb.com",
        template_name="templates/model_train_successful.txt",
        msg_dict={"name": model_name, "model_id": model.id},
        subject=f"Model {model_name} training succeeded.",
    )
    return util.json_encode({"success": "ok", "model_id": model.id})


@bottle.post("/models/upload_predictions/<tid:int>/<model_name>")
@_auth.requires_auth
def do_upload_via_predictions(credentials, tid, model_name):
    u = UserModel()
    user_id = credentials["id"]
    user = u.get(user_id)
    if not user:
        logger.error("Invalid user detail for id (%s)" % (user_id))
        bottle.abort(404, "User information not found")

    tm = TaskModel()
    task = tm.get(tid)
    if not task.has_predictions_upload:
        bottle.abort(
            403,
            """This task does not allow prediction uploads. Submit a model instead.""",
        )

    m = ModelModel()
    if (
        bottle.default_app().config["mode"] == "prod"
        and m.getCountByUidTidAndHrDiff(
            user_id, tid=task.id, hr_diff=task.dynalab_hr_diff
        )
        >= task.dynalab_threshold
    ):
        logger.error("Submission limit reached for user (%s)" % (user_id))
        bottle.abort(429, "Submission limit reached")

    uploads = {}
    dm = DatasetModel()
    datasets = list(dm.getByTid(tid))
    dataset_names = [dataset.name for dataset in datasets]
    for name in dataset_names:
        uploads[name] = bottle.request.files.get(name)

    # Users don't need to upload preds for all datasets.
    uploads = {
        name: uploads[name]
        for name, upload in uploads.items()
        if uploads[name] is not None
    }

    for dataset in datasets:
        if (
            dataset.access_type == AccessTypeEnum.scoring
            and dataset.name not in uploads.keys()
        ):
            bottle.abort(400, "Need to upload predictions for all leaderboard datasets")

    parsed_uploads = {}
    # Ensure correct format
    for name, upload in uploads.items():
        try:
            parsed_upload = [
                util.json_decode(line)
                for line in upload.file.read().decode("utf-8").splitlines()
            ]
        except Exception as ex:
            logger.exception(ex)
            bottle.abort(400, "Could not parse prediction file. Is it a utf-8 jsonl?")

        for io in parsed_upload:
            try:
                assert "uid" in io, "'uid' must be present for every example"
            except Exception as ex:
                bottle.abort(400, str(ex))

            verified, message = task.verify_annotation(
                io, mode=AnnotationVerifierMode.predictions_upload
            )
            if not verified:
                bottle.abort(400, message)
        parsed_uploads[name] = parsed_upload

    endpoint_name = f"ts{int(time.time())}-{model_name}"

    status_dict = {}
    # Create local model db object
    model = m.create(
        task_id=tid,
        user_id=user_id,
        name=model_name,
        shortname="",
        longdesc="",
        desc="",
        upload_datetime=db.sql.func.now(),
        endpoint_name=endpoint_name,
        deployment_status=DeploymentStatusEnum.predictions_upload,
        secret=secrets.token_hex(),
    )
    with tempfile.NamedTemporaryFile(mode="w+", delete=False) as tmp:
        for dataset_name, parsed_upload in parsed_uploads.items():
            with tempfile.NamedTemporaryFile(mode="w+", delete=False) as tmp:
                for datum in parsed_upload:
                    datum["id"] = datum["uid"]  # TODO: right now, dynalab models
                    # Expect an input with "uid" but output "id" in their predictions.
                    # Why do we use two seperate names for the same thing? Can we make
                    # this consistent?
                    del datum["uid"]
                    tmp.write(util.json_encode(datum) + "\n")
                tmp.close()
                ret = _eval_dataset(dataset_name, endpoint_name, model, task, tmp.name)
                status_dict.update(ret)

    return util.json_encode({"success": "ok", "model_id": model.id})


def _eval_dataset(dataset_name, endpoint_name, model, task, afile):
    try:
        _upload_prediction_file(
            afile=afile,
            task_code=task.task_code,
            s3_bucket=task.s3_bucket,
            endpoint_name=endpoint_name,
            dataset_name=dataset_name,
        )
        eval_config = {
            "aws_access_key_id": config["eval_aws_access_key_id"],
            "aws_secret_access_key": config["eval_aws_secret_access_key"],
            "aws_region": config["eval_aws_region"],
            "evaluation_sqs_queue": config["evaluation_sqs_queue"],
        }
        if task.is_decen_task:
            ret = send_eval_request(
                eval_server_id=task.eval_server_id,
                model_id=model.id,
                dataset_name=dataset_name,
                config=eval_config,
                logger=logger,
                decen=True,
                decen_queue_name=task.eval_sqs_queue,
                decen_queue_aws_account_id=task.task_aws_account_id,
            )
        else:
            ret = send_eval_request(
                eval_server_id=task.eval_server_id,
                model_id=model.id,
                dataset_name=dataset_name,
                config=eval_config,
                logger=logger,
            )
    except Exception as e:
        logger.exception(e)
        bottle.abort(400, "Could not upload file: %s" % (e))
    return {dataset_name: {"success": ret}}


def _upload_prediction_file(afile, task_code, s3_bucket, endpoint_name, dataset_name):
    client = boto3.client(
        "s3",
        aws_access_key_id=config["eval_aws_access_key_id"],
        aws_secret_access_key=config["eval_aws_secret_access_key"],
        region_name=config["eval_aws_region"],
    )
    path = get_predictions_s3_path(
        endpoint_name=endpoint_name, task_code=task_code, dataset_name=dataset_name
    )
    response = client.upload_file(afile, s3_bucket, path)
    if response:
        logger.info(response)

    return path


@bottle.get("/models/<mid:int>")
def get_model(mid):
    m = ModelModel()
    model = m.getPublishedModel(mid)
    if not model:
        bottle.abort(404, "Not found")
    # Also get this model's scores?
    return util.json_encode(model.to_dict())


@bottle.get("/models/<mid:int>/details")
@_auth.auth_optional
def get_model_detail(credentials, mid):
    m = ModelModel()
    s = ScoreModel()
    dm = DatasetModel()
    try:
        query_result = m.getModelUserByMid(mid)
        model = query_result[0].to_dict()

        # Secure to read unpublished model detail for only owner
        if (
            not query_result[0].is_published
            and query_result[0].uid != credentials["id"]
        ):
            ensure_owner_or_admin(query_result[0].tid, credentials["id"])

        is_current_user = util.is_current_user(query_result[1].id, credentials)

        if not is_current_user and query_result[0].is_anonymous:
            model["username"] = None
            model["uid"] = None
        else:
            model["username"] = query_result[1].username
        # Construct Score information based on model id
        scores = s.getByMid(mid)
        datasets = dm.getByTid(model["tid"])
        did_to_dataset_name = {}
        did_to_dataset_access_type = {}
        did_to_dataset_log_access_type = {}
        did_to_dataset_longdesc = {}
        did_to_dataset_source_url = {}
        model["leaderboard_evaluation_statuses"] = []
        model["non_leaderboard_evaluation_statuses"] = []
        model["hidden_evaluation_statuses"] = []

        for dataset in datasets:
            if model["evaluation_status_json"]:
                evaluation_status = util.json_decode(
                    model["evaluation_status_json"]
                ).get(dataset.name, "pre_evaluation")
                if (
                    evaluation_status != "completed"
                    or dataset.access_type == AccessTypeEnum.hidden
                ):
                    if dataset.access_type == AccessTypeEnum.scoring:
                        evaluation_status_access_type = (
                            "leaderboard_evaluation_statuses"
                        )
                    elif dataset.access_type == AccessTypeEnum.standard:
                        evaluation_status_access_type = (
                            "non_leaderboard_evaluation_statuses"
                        )
                    else:
                        evaluation_status_access_type = "hidden_evaluation_statuses"

                    model[evaluation_status_access_type].append(
                        {
                            "dataset_id": dataset.id,
                            "dataset_name": dataset.name,
                            "dataset_longdesc": dataset.longdesc,
                            "dataset_source_url": dataset.source_url,
                            "dataset_log_access_type": dataset.log_access_type.name,
                            "evaluation_status": evaluation_status,
                        }
                    )

            did_to_dataset_name[dataset.id] = dataset.name
            did_to_dataset_access_type[dataset.id] = dataset.access_type
            did_to_dataset_log_access_type[dataset.id] = dataset.log_access_type
            did_to_dataset_longdesc[dataset.id] = dataset.longdesc
            did_to_dataset_source_url[dataset.id] = dataset.source_url
        fields = ["accuracy", "perf_std", "round_id", "did", "metadata_json"]

        s_dicts = [
            dict(
                zip(fields, d),
                **{
                    "dataset_id": d.did,
                    "dataset_name": did_to_dataset_name.get(d.did, None),
                    "dataset_access_type": did_to_dataset_access_type.get(
                        d.did, AccessTypeEnum.hidden
                    ),
                    "dataset_log_access_type": did_to_dataset_log_access_type.get(
                        d.did, LogAccessTypeEnum.owner
                    ).name,
                    "dataset_longdesc": did_to_dataset_longdesc.get(d.did, None),
                    "dataset_source_url": did_to_dataset_source_url.get(d.did, None),
                },
            )
            for d in scores
        ]
        model["leaderboard_scores"] = list(
            filter(
                lambda s_dict: s_dict["dataset_access_type"] == AccessTypeEnum.scoring,
                s_dicts,
            )
        )
        model["non_leaderboard_scores"] = list(
            filter(
                lambda s_dict: s_dict["dataset_access_type"] == AccessTypeEnum.standard,
                s_dicts,
            )
        )
        model["deployment_status"] = model["deployment_status"].name
        return util.json_encode(model)
    except AssertionError:
        logger.exception("Not authorized to access unpublished model detail")
        bottle.abort(403, "Not authorized to access model detail")
    except Exception as ex:
        logger.exception("Model detail exception : (%s)" % (ex))
        bottle.abort(404, "Not found")


@bottle.put("/models/<mid:int>/update")
@_auth.requires_auth
def update_model(credentials, mid):
    m = ModelModel()
    data = bottle.request.json
    if not util.check_fields(data, ["name", "description"]):
        bottle.abort(400, "Missing data")

    try:
        model = m.getUnpublishedModelByMid(mid)
        if model.uid != credentials["id"]:
            logger.error(
                "Original user ({}) and the modification tried by ({})".format(
                    model.uid, credentials["id"]
                )
            )
            bottle.abort(401, "Operation not authorized")

        m.update(
            model.id,
            name=data["name"],
            longdesc=data["description"],
            params=data["params"],
            languages=data["languages"],
            license=data["license"],
            source_url=data["source_url"],
            model_card=data["model_card"],
            is_anonymous=data["is_anonymous"],
            is_published=False,
        )
        return {"status": "success"}
    except db.orm.exc.NoResultFound:
        bottle.abort(404, "Model Not found")
    except Exception as e:
        logger.exception("Could not update model details: %s" % (e))
        bottle.abort(400, "Could not update model details: %s" % (e))


@bottle.put("/models/<mid:int>/revertstatus")
@_auth.requires_auth
def revert_model_status(credentials, mid):
    m = ModelModel()
    try:
        model = m.getUnpublishedModelByMid(mid)
        if model.uid != credentials["id"]:
            logger.error(
                "Original user ({}) and the modification tried by ({})".format(
                    model.uid, credentials["id"]
                )
            )
            bottle.abort(401, "Operation not authorized")

        m.update(model.id, is_published=not model.is_published)
        model = m.getUnpublishedModelByMid(mid)
        um = UserModel()
        user = um.get(model.uid)
        bm = BadgeModel()
        if model.is_published:
            badge_names = bm.handlePublishModel(user, model)
            return {"status": "success", "badges": "|".join(badge_names)}
        bm.handleUnpublishModel(user, model)
        return {"status": "success"}
    except db.orm.exc.NoResultFound:
        bottle.abort(404, "Model Not found")
    except Exception as e:
        logger.exception("Could not update model details: %s" % (e))
        bottle.abort(400, "Could not update model details: %s" % (e))


@bottle.post("/models/upload/s3")
@_auth.requires_auth
def upload_to_s3(credentials):
    # Authentication
    u = UserModel()
    user_id = credentials["id"]
    user = u.get(user_id)
    if not user:
        logger.error("Invalid user detail for id (%s)" % (user_id))
        bottle.abort(404, "User information not found")

    # Upload file to S3
    model_name = bottle.request.forms.get("name")
    task_code = bottle.request.forms.get("taskCode")
    if not task_code:
        bottle.abort(404, "No task requested")
    t = TaskModel()
    task = t.getByTaskCode(task_code)
    if not task:
        bottle.abort(404, "Task not found")
    if not task.submitable:
        bottle.abort(403, "Task not available for model submission")

    m = ModelModel()
    if (
        bottle.default_app().config["mode"] == "prod"
        and m.getCountByUidTidAndHrDiff(
            user_id, tid=task.id, hr_diff=task.dynalab_hr_diff
        )
        >= task.dynalab_threshold
    ):
        logger.error("Submission limit reached for user (%s)" % (user_id))
        bottle.abort(429, "Submission limit reached")

    session = boto3.Session(
        aws_access_key_id=config["aws_access_key_id"],
        aws_secret_access_key=config["aws_secret_access_key"],
        region_name=config["aws_region"],
    )
    bucket_name = task.s3_bucket
    logger.info(f"Using AWS bucket {bucket_name} for task {task_code}")

    endpoint_name = f"ts{int(time.time())}-{model_name}"[:63]
    s3_filename = f"{endpoint_name}.tar.gz"
    s3_path = f"torchserve/models/{task_code}/{s3_filename}"

    logger.info(f"Uploading {model_name} to S3 at {s3_path} for user {user_id}")

    try:
        s3_client = session.client("s3")
        tarball = bottle.request.files.get("tarball")
        response = s3_client.upload_fileobj(tarball.file, bucket_name, s3_path)
        if response:
            logger.info(f"Response from the mar file upload to s3 {response}")

    except Exception as ex:
        logger.exception(ex)
        bottle.abort(400, "normal s3 upload failed")

    # Update database entry
    model = m.create(
        task_id=task.id,
        user_id=user_id,
        name=model_name,
        shortname="",
        longdesc="",
        desc="",
        upload_datetime=db.sql.func.now(),
        endpoint_name=endpoint_name,
        deployment_status=DeploymentStatusEnum.uploaded,
        secret=secrets.token_hex(),
    )

    um = UserModel()
    um.incrementModelSubmitCount(user.to_dict()["id"])

    if task.is_decen_task:
        model_dict = m.to_dict(model)
        task_dict = m.to_dict(model.task)
        full_model_info = util.json_encode(model_dict)
        full_task_info = util.json_encode(task_dict)

        # If the decen eaas build queue is provided,
        # send the message to the task owner's build queue
        logger.info(
            f"Send message to sqs with queue name {task.build_sqs_queue}"
            " and AWS account id {task.task_aws_account_id}"
            " - enqueue model {model_name} for deployment"
        )
        sqs = session.resource("sqs")

        queue = sqs.get_queue_by_name(
            QueueName=task.build_sqs_queue,
            QueueOwnerAWSAccountId=task.task_aws_account_id,
        )
        queue.send_message(
            MessageBody=util.json_encode(
                {
                    "model_id": model.id,
                    "s3_uri": f"s3://{bucket_name}/{s3_path}",
                    "decen_eaas": True,
                    "model_info": full_model_info,
                    "task_info": full_task_info,
                }
            )
        )
    else:
        # send SQS message
        logger.info(f"Send message to sqs - enqueue model {model_name} for deployment")
        sqs = session.resource("sqs")
        queue = sqs.get_queue_by_name(QueueName=config["builder_sqs_queue"])
        queue.send_message(
            MessageBody=util.json_encode(
                {"model_id": model.id, "s3_uri": f"s3://{bucket_name}/{s3_path}"}
            )
        )


@bottle.get("/models/<mid:int>/deploy")
@_auth.requires_auth
def deploy_model_from_s3(credentials, mid):
    # Authentication (only authenticated users can redeploy models for interaction)
    u = UserModel()
    user_id = credentials["id"]
    user = u.get(user_id)
    if not user:
        logger.error("Invalid user detail for id (%s)" % (user_id))
        bottle.abort(404, "User information not found")

    m = ModelModel()
    model = m.getUnpublishedModelByMid(mid)

    model_owner = model.uid == user.id

    if (not model.is_published) and (not model_owner):
        bottle.abort(403, "Model is not published and user is not model owner")

    if model.deployment_status != DeploymentStatusEnum.takendownnonactive:
        bottle.abort(
            403, "Attempting to deploy a model not taken down due to inactivity"
        )

    model_name = model.name

    t = TaskModel()
    task = t.getByTaskId(model.tid)
    task_code = task.task_code
    bucket_name = task.s3_bucket

    endpoint_name = model.endpoint_name
    s3_filename = f"{endpoint_name}.tar.gz"
    s3_path = f"torchserve/models/{task_code}/{s3_filename}"

    # Update database entry
    session = boto3.Session(
        aws_access_key_id=config["aws_access_key_id"],
        aws_secret_access_key=config["aws_secret_access_key"],
        region_name=config["aws_region"],
    )

    if task.is_decen_task:
        model_dict = m.to_dict(model)
        task_dict = m.to_dict(model.task)
        full_model_info = util.json_encode(model_dict)
        full_task_info = util.json_encode(task_dict)

        # If the decen eaas build queue is provided,
        # send the message to that build queue
        logger.info(f"Send message to sqs - enqueue model {model_name} for deployment")
        sqs = session.resource("sqs")
        queue = sqs.get_queue_by_name(QueueName=task.build_sqs_queue)
        queue.send_message(
            MessageBody=util.json_encode(
                {
                    "model_id": model.id,
                    "s3_uri": f"s3://{bucket_name}/{s3_path}",
                    "decen_eaas": True,
                    "model_info": full_model_info,
                    "task_info": full_task_info,
                    "endpoint_only": True,
                }
            )
        )
    else:
        # send SQS message
        logger.info(
            f"Send message to sqs - enqueue model {model_name} for re-deployment"
        )
        sqs = session.resource("sqs")
        queue = sqs.get_queue_by_name(QueueName=config["builder_sqs_queue"])
        queue.send_message(
            MessageBody=util.json_encode(
                {
                    "model_id": model.id,
                    "s3_uri": f"s3://{bucket_name}/{s3_path}",
                    "endpoint_only": True,
                }
            )
        )

    return {"status": "success"}


@bottle.post("/models/<mid:int>/update_decen_eaas")
def update_model_decen_eaas(mid):
    m = ModelModel()
    req_data = bottle.request.json

    try:
        model = m.getUnpublishedModelByMid(mid)
        secret = get_secret_for_model_id(mid)

        if not util.verified_data(req_data, secret):
            bottle.abort(401, "Operation not authorized")

        data = req_data["data"]

        # The only property we need to update is the deployment_status
        if set(data.keys()) != {"deployment_status"}:
            bottle.abort(401, "Operation not authorized")

        m.update(
            model.id,
            deployment_status=data["deployment_status"],
        )

        return {"status": "success"}

    except Exception as e:
        logger.exception("Could not update deployment status: %s" % (e))
        bottle.abort(400, "Could not update deployment status: %s" % (e))


@bottle.post("/models/<mid:int>/email_decen_eaas")
def email_decen_eaas(mid):
    m = ModelModel()
    req_data = bottle.request.json

    try:
        model = m.getUnpublishedModelByMid(mid)
        secret = get_secret_for_model_id(mid)

        if not util.verified_data(req_data, secret):
            bottle.abort(401, "Operation not authorized")

        data = req_data["data"]
        if set(data.keys()) != {"secret", "template", "msg", "subject"}:
            bottle.abort(401, "Operation not authorized")

        if model.secret != data["secret"]:
            logger.error(
                "Original secret ({}) and secret provided is ({})".format(
                    model.secret, data["secret"]
                )
            )
            bottle.abort(401, "Operation not authorized")

        _, user = m.getModelUserByMid(mid)
        config = bottle.default_app().config
        template = data["template"]
        msg = data["msg"]
        subject = data["subject"]
        mail.send(
            config["mail"],
            config,
            [user.email],
            cc_contact="dynabench@fb.com",
            template_name=f"templates/{template}.txt",
            msg_dict=msg,
            subject=subject,
        )
        nm = NotificationModel()
        nm.create(user.id, "MODEL_DEPLOYMENT_STATUS", template.upper())

        return {"status": "success"}

    except Exception as e:
        logger.exception("Could not send deployment email: %s" % (e))
        bottle.abort(400, "Could not send deployment email: %s" % (e))


@bottle.post("/models/update_database_with_metrics")
def update_database_with_metrics():
    mm = ModelModel()
    req_data = bottle.request.json

    try:
        data = req_data["data"]

        if set(data.keys()) != {
            "job",
            "eval_metrics_dict",
            "delta_metrics_dict",
            "dataset",
        }:
            bottle.abort(401, "Operation not authorized")

        job = ujson.loads(data["job"])
        json_acceptable_string = job["aws_metrics"].replace("'", '"')
        job["aws_metrics"] = ujson.loads(json_acceptable_string)
        dataset = ujson.loads(data["dataset"])
        eval_metrics_dict = ujson.loads(data["eval_metrics_dict"])
        delta_metrics_dict = ujson.loads(data["delta_metrics_dict"])

        job = dotdict(job)
        dataset["task"] = dotdict(dataset["task"])
        dataset = dotdict(dataset)

        secret = get_secret_for_model_id(job.model_id)
        if not util.verified_data(req_data, secret):
            bottle.abort(401, "Operation not authorized")

        data = req_data["data"]

        model = mm.get(job.model_id)
        # Don't change model's evaluation status if it has failed.
        if model.evaluation_status != EvaluationStatusEnum.failed:
            if model.evaluation_status != EvaluationStatusEnum.evaluating:
                model.evaluation_status = EvaluationStatusEnum.evaluating
                mm.dbs.add(model)
                mm.dbs.flush()
                mm.dbs.commit()

        dm = DatasetModel()
        d_entry = dm.getByName(job.dataset_name)
        sm = ScoreModel()
        s = sm.getOneByModelIdAndDataset(job.model_id, d_entry.id)

        if job.perturb_prefix:
            assert s is not None
            eval_metadata_json = ujson.loads(eval_metrics_dict["metadata_json"])
            eval_metadata_json = {
                f"{job.perturb_prefix}-{metric}": eval_metadata_json[metric]
                for metric in eval_metadata_json
            }
            metadata_json = update_metadata_json_string(
                s.metadata_json,
                [ujson.dumps(eval_metadata_json), delta_metrics_dict["metadata_json"]],
            )
            score_obj = {**delta_metrics_dict, "metadata_json": metadata_json}
            sm.update(s.id, **score_obj)
        else:
            # This is only hit by a decen task, so we can default to decen=True
            job_metrics_dict = get_job_metrics(job, dataset, decen=True)
            score_obj = {**eval_metrics_dict, **job_metrics_dict}
            if s:
                score_obj["metadata_json"] = update_metadata_json_string(
                    s.metadata_json, [score_obj["metadata_json"]]
                )
                sm.update(s.id, **score_obj)
            else:
                score_obj["model_id"] = job.model_id
                score_obj["did"] = d_entry.id
                score_obj["raw_output_s3_uri"] = dataset.get_output_s3_url

                rm = RoundModel()
                if dataset.round_id != 0:
                    score_obj["r_realid"] = rm.getByTidAndRid(
                        d_entry.tid, d_entry.rid
                    ).id
                else:
                    score_obj["r_realid"] = 1
                sm.create(**score_obj)

        return util.json_encode(mm.to_dict(model))

    except Exception as e:
        logger.exception("Could not update model score metrics: %s" % (e))
        mm.dbs.rollback()
        bottle.abort(400, "Could not update model score metrics: %s" % (e))


@bottle.get("/models/<mid:int>/update_evaluation_status")
def update_evaluation_status(mid):
    m = ModelModel()
    req_data = bottle.request.json

    secret = get_secret_for_model_id(mid)
    if not util.verified_data(req_data, secret):
        bottle.abort(401, "Operation not authorized")

    data = req_data["data"]

    # TODO: add secret here so it is not unauthorized
    if set(data.keys()) != {"evaluation_status"}:
        bottle.abort(401, "Operation not authorized")

    try:
        model = m.getUnpublishedModelByMid(mid)
        m.update(
            model.id,
            evaluation_status=data["evaluation_status"],
        )

        return {"status": "success"}

    except Exception as e:
        logger.exception("Could not update evaluation status: %s" % (e))
        bottle.abort(400, "Could not update evaluation status: %s" % (e))


@bottle.get("/models/eval_score_entry")
def eval_score_entry():
    dm = DatasetModel()
    sm = ScoreModel()
    req_data = bottle.request.json
    data = ujson.loads(req_data["data"])

    job = dotdict(data)

    secret = get_secret_for_model_id(job.model_id)
    if not util.verified_data(req_data, secret):
        bottle.abort(401, "Operation not authorized - signature not correct")

    if not ({"dataset_name", "model_id"} <= set(job.keys())):
        bottle.abort(401, "Operation not authorized - request keys not correct")

    try:
        d_entry = dm.getByName(job.dataset_name)
        if d_entry:
            score_entry = sm.getOneByModelIdAndDataset(job.model_id, d_entry.id)
            found_score_entry = True if score_entry else False
            resp = {"status": "success", "found_score_entry": found_score_entry}
            return util.json_encode(resp)
        else:
            bottle.abort(404, "Dataset not found!")

    except Exception as e:
        logger.exception("Could not retrieve eval score entry: %s" % (e))
        bottle.abort(400, "Could not retrieve eval score entry %s" % (e))


def get_secret_for_model_id(mid):
    m = ModelModel()
    model = m.getUnpublishedModelByMid(mid)
    tid = model.task.id
    tm = TaskModel()
    tups = (
        tm.dbs.query(TaskUserPermission)
        .filter(
            db.and_(TaskUserPermission.type == "owner", TaskUserPermission.tid == tid)
        )
        .all()
    )
    assert len(tups) == 1
    um = UserModel()
    user = um.get(tups[0].uid)
    return user.api_token


@bottle.get("/models/<mid:int>/get_model_info")
def get_model_info(mid):
    m = ModelModel()
    req_data = bottle.request.json

    secret = get_secret_for_model_id(mid)
    if not util.verified_data(req_data, secret):
        bottle.abort(401, "Operation not authorized")

    try:
        model = m.getUnpublishedModelByMid(mid)
        endpoint_name = model.endpoint_name
        deployment_status = model.deployment_status

        resp = {"endpoint_name": endpoint_name, "deployment_status": deployment_status}
        return util.json_encode(resp)

    except Exception as e:
        logger.exception("Could not retrieve model details: %s" % (e))
        bottle.abort(400, "Could not retrieve model details: %s" % (e))


@bottle.get("/models/<mid:int>/download")
def download_model(mid):
    m = ModelModel()
    req_data = bottle.request.json

    try:
        model = m.getUnpublishedModelByMid(mid)
        secret = get_secret_for_model_id(mid)

        if not util.verified_data(req_data, secret):
            bottle.abort(401, "Operation not authorized")

        data = req_data["data"]

        if data["secret"] != model.secret:
            bottle.abort(401, "Operation not authorized")

        endpoint_name = model.endpoint_name

        client = boto3.client(
            "s3",
            aws_access_key_id=config["aws_access_key_id"],
            aws_secret_access_key=config["aws_secret_access_key"],
            region_name=config["aws_region"],
        )
        s3_filename = f"{endpoint_name}.tar.gz"
        s3_path = f"torchserve/models/{model.task.task_code}/{s3_filename}"
        s3_bucket = model.task.s3_bucket
        final_filepath = f"/tmp/{s3_filename}"

        _ = client.download_file(s3_bucket, s3_path, final_filepath)

        f = open(final_filepath, "rb")
        response.headers["Content-Type"] = "application/octet-stream"
        response.headers[
            "Content-Disposition"
        ] = f"attachment; filename={final_filepath}"
        return f

    except Exception as e:
        logger.exception("Could not download model: %s" % (e))
        bottle.abort(400, "Could not download model: %s" % (e))<|MERGE_RESOLUTION|>--- conflicted
+++ resolved
@@ -10,12 +10,9 @@
 import boto3
 import bottle
 import sqlalchemy as db
-<<<<<<< HEAD
 import ujson
+import yaml
 from bottle import response
-=======
-import yaml
->>>>>>> b6191c42
 
 import common.auth as _auth
 import common.helpers as util
