--- conflicted
+++ resolved
@@ -349,13 +349,9 @@
             did_to_dataset_access_type[dataset.id] = dataset.access_type
             did_to_dataset_longdesc[dataset.id] = dataset.longdesc
             did_to_dataset_source_url[dataset.id] = dataset.source_url
-<<<<<<< HEAD
             did_to_dataset_tag_hierarchy[dataset.id] = dataset.tag_hierarchy
-        fields = ["accuracy", "round_id", "did", "metadata_json"]
-=======
         fields = ["accuracy", "perf_std", "round_id", "did", "metadata_json"]
 
->>>>>>> 8704d61b
         s_dicts = [
             dict(
                 zip(fields, d),
