import bottle
from datetime import datetime, timedelta

import common.auth as _auth
import common.helpers as util
<<<<<<< HEAD
=======
import common.mail_service as mail
>>>>>>> 11ce811d

from models.user import UserModel
from models.model import ModelModel

import json

import logging

@bottle.get('/users')
#@_auth.requires_auth
#def users(credentials):
def users():
    u = UserModel()
    users = u.list()
    return json.dumps(users)

@bottle.get('/users/<id:int>')
@_auth.requires_auth
def get_user(credentials, id):
    u = UserModel()
    user = u.get(id)
    if not user:
        bottle.abort(404, 'Not found')

    if id != credentials['id']:
        # only copy some sub fields if this is not us
        nu, u = {}, u.to_dict()
        for f in ['id', 'username', 'affiliation']:
            nu[f] = u[f]
        return json.dump(nu)
    else:
        return json.dumps(user.to_dict())

@bottle.put('/users/<id:int>')
def update_user(id):
    return bottle.template('<b>Hello {{id}}</b>!', id=id)

@bottle.post('/users')
def create_user():
    u = UserModel()
    data = bottle.request.json
    if not data or 'email' not in data or 'password' not in data or 'username' not in data:
        logging.info('Missing data')
        bottle.abort(400, 'Missing data')
    if u.exists(email=data['email']):
        logging.info('Email already exists')
        bottle.abort(409, 'Email already exists')
    elif u.exists(username=data['username']):
        logging.info('Username already exists')
        bottle.abort(409, 'Username already exists')

    try:
        u.create(email=data['email'], password=data['password'], username=data['username'])
        user = u.getByEmail(data['email'])
        refresh_token = _auth.set_refresh_token()
        u.update(user.id, {'refresh_token': refresh_token})
    except Exception as error_message:
        logging.info('Could not create user: %s' % (error_message))
        bottle.abort(400, 'Could not create user: %s' % (error_message))

    token = _auth.get_token({'id': user.id, 'username': user.username})
    logging.info('Registration and authentication successful for %s' % (user.username))
    return {'user': user.to_dict(), 'token': token}

<<<<<<< HEAD
@bottle.get('/users/<uid:int>/models')
def get_user_models(uid):
    """
    Fetch all user models based on user id
    :param uid:
    :return: Json Object
    """
    # check the current user and request user id are same
    is_current_user = util.is_current_user(uid=uid)
    logging.info('Current user validation status (%s) for %s' %(is_current_user, uid))
    limit, offset = util.get_limit_and_offset_from_request()
    try:
        model = ModelModel()
        results = model.getUserModelsByUid(uid=uid, is_current_user=is_current_user, n=limit, offset=offset)
        dicts = [model_obj.to_dict() for model_obj in results]
        if dicts:
            return json.dumps(dicts)
        return []
    except Exception as e:
        logging.exception('Could not fetch user model(s) : %s' % (e))
        bottle.abort(400, 'Could not fetch user model(s)')

@bottle.get('/users/<uid:int>/models/<model_id:int>')
def get_user_models(uid, model_id):
    """
    Get users specific model detail
    :param uid: User Id
    :param model_id: Model Id
    :return: Json Object
    """
    # check the current user and request user id are same
    is_current_user = util.is_current_user(uid= uid)
    logging.info('Current user validation status (%s) for %s' %(is_current_user, uid))
    try:
        model = ModelModel()
        model_obj = model.getUserModelsByUidAndMid(uid=uid, mid=model_id, is_current_user=is_current_user)
        dicts = model_obj.to_dict()
        if dicts:
            return json.dumps(dicts)
    except Exception as e:
        logging.exception('Could not fetch user model: %s' % (e))
        bottle.abort(400, 'Could not fetch user model')

    bottle.abort(204, 'No models found')

@bottle.put('/users/<id:int>/profileUpdate')
@_auth.requires_auth
def update_user_profile(credentials, id):
    """
    Update user profile details like  real name, affiliation  and user name
    :param credentials: Authentication detail
    :param id: User id
    :return: Json Object
    """
    data = bottle.request.json
    user = UserModel()
    if not util.check_fields(data, ['username', 'affiliation', 'realname']):
        bottle.abort(400, 'Missing data')

    # validate user detail
    if not util.is_current_user(uid=id, credentials=credentials):
        bottle.abort(403, 'Not authorized to update profile')
    try:
        u = user.get(id)
        user.update(u.id, {'username': data['username'], 'affiliation': data['affiliation'],
                        'realname': data['realname']})
        return json.dumps(u.to_dict())
    except db.orm.exc.NoResultFound as ex:
        bottle.abort(404, 'User Not found')
    except Exception as ex:
        logging.exception('Could not update profile: %s' % (ex))
        bottle.abort(400, 'Could not update profile: %s' % (ex))
=======
@bottle.post('/recover/resolve/<forgot_token>')
def reset_password(forgot_token):
    """
    Validate forgot password token and update new password in user
    In token validation we used the forgot password token expiry date and time column
    :param forgot_token:
    :return: Success or Error
    """

    data = bottle.request.json
    if not data or 'password' not in data or 'email' not in data:
        logging.info('Missing data')
        bottle.abort(400, 'Missing data')
    try:
        u = UserModel()
        user = u.getByForgotPasswordToken(forgot_password_token=forgot_token)
        if not user:
            raise AssertionError('Invalid token')
        if datetime.now() > user.forgot_password_token_expiry_date:
            raise AssertionError('Invalid token')
        if user.email != data['email']:
            raise AssertionError('Invalid user')

        user.set_password(data['password'])
        u.update(user.id, {'forgot_password_token': None, 'forgot_password_token_expiry_date': None,
                           'password': user.password})
    except AssertionError as e:
        logging.exception('Invalid token : %s' % (e))
        bottle.abort(401, str(e))
    except Exception as error_message:
        logging.exception('Could not reset user password: %s' % (error_message))
        bottle.abort(400, 'Could not reset user password: %s' % (error_message))

    logging.info('User password reset successful for %s' % (user.username))
    return {'status': 'successful'}

@bottle.post('/recover/initiate')
def recover_password():
    """
    Generate forgot password token and send email to respective user
    The reset password host reads from  requested url
    :return: Success if true else raise exception
    """

    data = bottle.request.json
    if not data or 'email' not in data:
        bottle.abort(400, 'Missing email')

    u = UserModel()
    user = u.getByEmail(email=data['email'])
    if not user:
        return {'status': 'success'}
    try:
        # issuing new forgot password token
        forgot_password_token = u.generate_password_reset_token()
        expiry_datetime = datetime.now() + timedelta(hours=4)
        u.update(user.id, {'forgot_password_token': forgot_password_token,
                           'forgot_password_token_expiry_date': expiry_datetime})
        #  send email
        subject = 'Password reset link requested'
        msg = {'ui_server_host': util.parse_url(bottle.request.url), 'token': forgot_password_token}
        mail.send(server=bottle.default_app().config['mail'], contacts=[user.email],
                  template_name=bottle.default_app().config['forgot_pass_template'], msg_dict=msg, subject=subject)
        return {'status': 'success'}
    except Exception as error_message:
        logging.exception("Reset password failure (%s)" % (data['email']))
        bottle.abort(403, 'Reset password failed : %s' % (error_message))
>>>>>>> 11ce811d
<|MERGE_RESOLUTION|>--- conflicted
+++ resolved
@@ -3,16 +3,12 @@
 
 import common.auth as _auth
 import common.helpers as util
-<<<<<<< HEAD
-=======
 import common.mail_service as mail
->>>>>>> 11ce811d
 
 from models.user import UserModel
 from models.model import ModelModel
 
 import json
-
 import logging
 
 @bottle.get('/users')
@@ -71,80 +67,6 @@
     logging.info('Registration and authentication successful for %s' % (user.username))
     return {'user': user.to_dict(), 'token': token}
 
-<<<<<<< HEAD
-@bottle.get('/users/<uid:int>/models')
-def get_user_models(uid):
-    """
-    Fetch all user models based on user id
-    :param uid:
-    :return: Json Object
-    """
-    # check the current user and request user id are same
-    is_current_user = util.is_current_user(uid=uid)
-    logging.info('Current user validation status (%s) for %s' %(is_current_user, uid))
-    limit, offset = util.get_limit_and_offset_from_request()
-    try:
-        model = ModelModel()
-        results = model.getUserModelsByUid(uid=uid, is_current_user=is_current_user, n=limit, offset=offset)
-        dicts = [model_obj.to_dict() for model_obj in results]
-        if dicts:
-            return json.dumps(dicts)
-        return []
-    except Exception as e:
-        logging.exception('Could not fetch user model(s) : %s' % (e))
-        bottle.abort(400, 'Could not fetch user model(s)')
-
-@bottle.get('/users/<uid:int>/models/<model_id:int>')
-def get_user_models(uid, model_id):
-    """
-    Get users specific model detail
-    :param uid: User Id
-    :param model_id: Model Id
-    :return: Json Object
-    """
-    # check the current user and request user id are same
-    is_current_user = util.is_current_user(uid= uid)
-    logging.info('Current user validation status (%s) for %s' %(is_current_user, uid))
-    try:
-        model = ModelModel()
-        model_obj = model.getUserModelsByUidAndMid(uid=uid, mid=model_id, is_current_user=is_current_user)
-        dicts = model_obj.to_dict()
-        if dicts:
-            return json.dumps(dicts)
-    except Exception as e:
-        logging.exception('Could not fetch user model: %s' % (e))
-        bottle.abort(400, 'Could not fetch user model')
-
-    bottle.abort(204, 'No models found')
-
-@bottle.put('/users/<id:int>/profileUpdate')
-@_auth.requires_auth
-def update_user_profile(credentials, id):
-    """
-    Update user profile details like  real name, affiliation  and user name
-    :param credentials: Authentication detail
-    :param id: User id
-    :return: Json Object
-    """
-    data = bottle.request.json
-    user = UserModel()
-    if not util.check_fields(data, ['username', 'affiliation', 'realname']):
-        bottle.abort(400, 'Missing data')
-
-    # validate user detail
-    if not util.is_current_user(uid=id, credentials=credentials):
-        bottle.abort(403, 'Not authorized to update profile')
-    try:
-        u = user.get(id)
-        user.update(u.id, {'username': data['username'], 'affiliation': data['affiliation'],
-                        'realname': data['realname']})
-        return json.dumps(u.to_dict())
-    except db.orm.exc.NoResultFound as ex:
-        bottle.abort(404, 'User Not found')
-    except Exception as ex:
-        logging.exception('Could not update profile: %s' % (ex))
-        bottle.abort(400, 'Could not update profile: %s' % (ex))
-=======
 @bottle.post('/recover/resolve/<forgot_token>')
 def reset_password(forgot_token):
     """
@@ -212,4 +134,76 @@
     except Exception as error_message:
         logging.exception("Reset password failure (%s)" % (data['email']))
         bottle.abort(403, 'Reset password failed : %s' % (error_message))
->>>>>>> 11ce811d
+
+@bottle.get('/users/<uid:int>/models')
+def get_user_models(uid):
+    """
+    Fetch all user models based on user id
+    :param uid:
+    :return: Json Object
+    """
+    # check the current user and request user id are same
+    is_current_user = util.is_current_user(uid=uid)
+    logging.info('Current user validation status (%s) for %s' %(is_current_user, uid))
+    limit, offset = util.get_limit_and_offset_from_request()
+    try:
+        model = ModelModel()
+        results = model.getUserModelsByUid(uid=uid, is_current_user=is_current_user, n=limit, offset=offset)
+        dicts = [model_obj.to_dict() for model_obj in results]
+        if dicts:
+            return json.dumps(dicts)
+        return []
+    except Exception as e:
+        logging.exception('Could not fetch user model(s) : %s' % (e))
+        bottle.abort(400, 'Could not fetch user model(s)')
+
+@bottle.get('/users/<uid:int>/models/<model_id:int>')
+def get_user_models(uid, model_id):
+    """
+    Get users specific model detail
+    :param uid: User Id
+    :param model_id: Model Id
+    :return: Json Object
+    """
+    # check the current user and request user id are same
+    is_current_user = util.is_current_user(uid= uid)
+    logging.info('Current user validation status (%s) for %s' %(is_current_user, uid))
+    try:
+        model = ModelModel()
+        model_obj = model.getUserModelsByUidAndMid(uid=uid, mid=model_id, is_current_user=is_current_user)
+        dicts = model_obj.to_dict()
+        if dicts:
+            return json.dumps(dicts)
+    except Exception as e:
+        logging.exception('Could not fetch user model: %s' % (e))
+        bottle.abort(400, 'Could not fetch user model')
+
+    bottle.abort(204, 'No models found')
+
+@bottle.put('/users/<id:int>/profileUpdate')
+@_auth.requires_auth
+def update_user_profile(credentials, id):
+    """
+    Update user profile details like  real name, affiliation  and user name
+    :param credentials: Authentication detail
+    :param id: User id
+    :return: Json Object
+    """
+    data = bottle.request.json
+    user = UserModel()
+    if not util.check_fields(data, ['username', 'affiliation', 'realname']):
+        bottle.abort(400, 'Missing data')
+
+    # validate user detail
+    if not util.is_current_user(uid=id, credentials=credentials):
+        bottle.abort(403, 'Not authorized to update profile')
+    try:
+        u = user.get(id)
+        user.update(u.id, {'username': data['username'], 'affiliation': data['affiliation'],
+                        'realname': data['realname']})
+        return json.dumps(u.to_dict())
+    except db.orm.exc.NoResultFound as ex:
+        bottle.abort(404, 'User Not found')
+    except Exception as ex:
+        logging.exception('Could not update profile: %s' % (ex))
+        bottle.abort(400, 'Could not update profile: %s' % (ex))