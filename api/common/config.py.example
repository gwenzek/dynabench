--- conflicted
+++ resolved
@@ -7,16 +7,13 @@
         'db_name': '',
         'db_user': '',
         'db_password': '',
-<<<<<<< HEAD
-        'sagemaker_aws_access_key_id': '',
-        'sagemaker_aws_secret_access_key': '',
-        'sagemaker_aws_region': '',
-=======
         'forgot_pass_template': 'common/forgot_password.txt',
         'smtp_host': '',
         'smtp_port': 587,
         'smtp_secret': '',
         'smtp_user': '',
-        'smtp_from_email_address': ''
->>>>>>> 70e77ab8
+        'smtp_from_email_address': '',
+	'sagemaker_aws_access_key_id': '',
+        'sagemaker_aws_secret_access_key': '',
+        'sagemaker_aws_region': '',
         }