import bottle
<<<<<<< HEAD
import logging
=======
from urllib.parse import urlparse
>>>>>>> 20c32174

def check_fields(data, fields):
    if not data:
        return False
    for f in fields:
        if f not in data:
            return False
    return True

<<<<<<< HEAD
def get_limit_and_offset_from_request():
    """
    Extract the limit and offset value from request
    which is help to design the pagination
    :return: limit, offset
    """

    try:
        limit = bottle.request.query.get('limit')
        offset = bottle.request.query.get('offset')
        if not limit:
            limit = 5
        if not offset:
            offset = 0
        # handle if limit in string like ss
        limit = int(limit)
        offset = int(offset)
    except Exception as ex:
        logging.exception('Query param parsing issue :(%s)' %(ex))
        limit = 5
        offset = 0

    return limit, offset
=======
def parse_url(url):
    """
    parse and extract the host name and server scheme from request url
    :param url: 
    :return: url hostname {https://dynabench.org}
    """
    try:
        parsed_uri = urlparse(url)
        formed_url = '{uri.scheme}://{uri.netloc}'.format(uri=parsed_uri)
        return formed_url
    except Exception as ex:
        return "https://dynabench.org"
>>>>>>> 20c32174
<|MERGE_RESOLUTION|>--- conflicted
+++ resolved
@@ -1,9 +1,6 @@
 import bottle
-<<<<<<< HEAD
 import logging
-=======
 from urllib.parse import urlparse
->>>>>>> 20c32174
 
 def check_fields(data, fields):
     if not data:
@@ -13,7 +10,6 @@
             return False
     return True
 
-<<<<<<< HEAD
 def get_limit_and_offset_from_request():
     """
     Extract the limit and offset value from request
@@ -37,17 +33,17 @@
         offset = 0
 
     return limit, offset
-=======
+
 def parse_url(url):
     """
     parse and extract the host name and server scheme from request url
     :param url: 
     :return: url hostname {https://dynabench.org}
     """
+
     try:
         parsed_uri = urlparse(url)
         formed_url = '{uri.scheme}://{uri.netloc}'.format(uri=parsed_uri)
         return formed_url
     except Exception as ex:
-        return "https://dynabench.org"
->>>>>>> 20c32174
+        return "https://dynabench.org"