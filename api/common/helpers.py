--- conflicted
+++ resolved
@@ -4,8 +4,6 @@
 
 import common.auth as _auth
 from models.user import UserModel
-
-import logging
 
 def check_fields(data, fields):
     if not data:
@@ -15,7 +13,6 @@
             return False
     return True
 
-<<<<<<< HEAD
 def is_current_user(uid, credentials=None):
     """
     Validate the user id is currently logged in one.
@@ -38,8 +35,6 @@
         logging.exception('Current user  verification failed  for (%s) exception : %s ' %(uid, ex))
         return False
 
-=======
->>>>>>> 11ce811d
 def get_limit_and_offset_from_request():
     """
     Extract the limit and offset value from request
@@ -63,8 +58,6 @@
         offset = 0
 
     return limit, offset
-<<<<<<< HEAD
-=======
 
 def parse_url(url):
     """
@@ -78,5 +71,4 @@
         formed_url = '{uri.scheme}://{uri.netloc}'.format(uri=parsed_uri)
         return formed_url
     except Exception as ex:
-        return "https://dynabench.org"
->>>>>>> 11ce811d
+        return "https://dynabench.org"