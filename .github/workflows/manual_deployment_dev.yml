name: Upload image to ECR
on:
  workflow_dispatch:
    inputs:
      branch_name:
        required: true
        description: Name of branch  to deploy.


jobs:
  build:
    runs-on: ubuntu-latest
    steps:
      - name: Checkout
        uses: actions/checkout@v3
        with:
          ref: ${{ github.event.inputs.branch_name }}
<<<<<<< HEAD
          token: ${{ secrets.ACCESS_TOKEN }}
      - name: Package image and push to ECR
        uses: appleboy/docker-ecr-action@master
        with:
          access_key: ${{ secrets.AWS_ACCESS_KEY_ID }}
          secret_key: ${{ secrets.AWS_SECRET_ACCESS_KEY }}
          repo: backend_api
          registry: 877755283837.dkr.ecr.eu-west-3.amazonaws.com
          tags: "latest,v${{ github.run_id }}"
          dockerfile: Dockerfile
          context:
=======

      - name: Configure AWS Credentials
        uses: aws-actions/configure-aws-credentials@v1
        with:
          aws-access-key-id: ${{ secrets.AWS_ACCESS_KEY_ID }}
          aws-secret-access-key: ${{ secrets.AWS_SECRET_ACCESS_KEY }}
          aws-region: eu-west-3

      - name: Login to Amazon ECR
        id: login-ecr
        uses: aws-actions/amazon-ecr-login@v1

      - name: Build, tag, and push image to ECR
        env:
          ECR_REGISTRY: ${{ steps.login-ecr.outputs.registry }}
          ECR_REPOSITORY: ${{ secrets.ECR_REPOSITORY }}
          IMAGE_TAG: ${{ github.run_id }}
        run: |
          docker build -t $ECR_REGISTRY/$ECR_REPOSITORY:$IMAGE_TAG .
          docker push $ECR_REGISTRY/$ECR_REPOSITORY:$IMAGE_TAG

      - name: Log out of ECR
        if: always()
        run: docker logout ${{ steps.login-ecr.outputs.registry }}
>>>>>>> 7073ba49
<|MERGE_RESOLUTION|>--- conflicted
+++ resolved
@@ -15,7 +15,6 @@
         uses: actions/checkout@v3
         with:
           ref: ${{ github.event.inputs.branch_name }}
-<<<<<<< HEAD
           token: ${{ secrets.ACCESS_TOKEN }}
       - name: Package image and push to ECR
         uses: appleboy/docker-ecr-action@master
@@ -26,30 +25,4 @@
           registry: 877755283837.dkr.ecr.eu-west-3.amazonaws.com
           tags: "latest,v${{ github.run_id }}"
           dockerfile: Dockerfile
-          context:
-=======
-
-      - name: Configure AWS Credentials
-        uses: aws-actions/configure-aws-credentials@v1
-        with:
-          aws-access-key-id: ${{ secrets.AWS_ACCESS_KEY_ID }}
-          aws-secret-access-key: ${{ secrets.AWS_SECRET_ACCESS_KEY }}
-          aws-region: eu-west-3
-
-      - name: Login to Amazon ECR
-        id: login-ecr
-        uses: aws-actions/amazon-ecr-login@v1
-
-      - name: Build, tag, and push image to ECR
-        env:
-          ECR_REGISTRY: ${{ steps.login-ecr.outputs.registry }}
-          ECR_REPOSITORY: ${{ secrets.ECR_REPOSITORY }}
-          IMAGE_TAG: ${{ github.run_id }}
-        run: |
-          docker build -t $ECR_REGISTRY/$ECR_REPOSITORY:$IMAGE_TAG .
-          docker push $ECR_REGISTRY/$ECR_REPOSITORY:$IMAGE_TAG
-
-      - name: Log out of ECR
-        if: always()
-        run: docker logout ${{ steps.login-ecr.outputs.registry }}
->>>>>>> 7073ba49
+          context: