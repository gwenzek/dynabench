# Copyright (c) Facebook, Inc. and its affiliates.
# This source code is licensed under the MIT license found in the
# LICENSE file in the root directory of this source tree.

MTURK_LOCALE_REQUIREMENT = "00000000000000000071"
MTURK_NUMHITSAPPROVED_REQUIREMENT = "00000000000000000040"
<<<<<<< HEAD

=======
Worker_PercentAssignmentsApproved = "000000000000000000L0"
>>>>>>> 4e995f32
MTURK_QUALIFICATIONS = {
    '100_hits_approved': {
        "QualificationTypeId": MTURK_NUMHITSAPPROVED_REQUIREMENT,
        "Comparator": "GreaterThanOrEqualTo",
        "IntegerValues": [100],
        "ActionsGuarded": "DiscoverPreviewAndAccept",
    },
    '1000_hits_approved': {
        "QualificationTypeId": MTURK_NUMHITSAPPROVED_REQUIREMENT,
        "Comparator": "GreaterThanOrEqualTo",
        "IntegerValues": [1000],
        "ActionsGuarded": "DiscoverPreviewAndAccept",
    },
    '97_percent_approved': {
        "QualificationTypeId": Worker_PercentAssignmentsApproved,
        "Comparator": "GreaterThanOrEqualTo",
        "IntegerValues": [97],
        "ActionsGuarded": "DiscoverPreviewAndAccept",
    },
    '98_percent_approved': {
        "QualificationTypeId": Worker_PercentAssignmentsApproved,
        "Comparator": "GreaterThanOrEqualTo",
        "IntegerValues": [98],
        "ActionsGuarded": "DiscoverPreviewAndAccept",
    },
    'english_only': {
        "QualificationTypeId": MTURK_LOCALE_REQUIREMENT,
        "Comparator": "In",
        "LocaleValues": [
            {"Country": "US"},
            {"Country": "CA"},
            {"Country": "GB"},
            {"Country": "AU"},
            {"Country": "NZ"},
        ],
        "ActionsGuarded": "DiscoverPreviewAndAccept",
    },
    'us_only': {
        "QualificationTypeId": MTURK_LOCALE_REQUIREMENT,
        "Comparator": "In",
        "LocaleValues": [
            {"Country": "US"},
        ],
        "ActionsGuarded": "DiscoverPreviewAndAccept",
    },
    "not_ca": {
        "QualificationTypeId": MTURK_LOCALE_REQUIREMENT,
        "Comparator":"NotEqualTo",
        "LocaleValues":[{
            'Country':"US",
            'Subdivision':"CA"
        }]
    }
    # NOTE: Feel free to add more qualifications here
}


def get_qualifications(quals):
    for q in quals:
        assert q in MTURK_QUALIFICATIONS
    return [MTURK_QUALIFICATIONS[q] for q in quals]


def arg_handler(parser):
    parser.add_argument(
        "-uo",
        "--use-onboarding",
        default=False,
        help="Launch task with onboarding requirement",
        action='store_true'
    )
    parser.add_argument(
        "-t",
        "--task",
        required=True,
        help="Task configuration file",
        type=str
    )
    parser.add_argument(
        "-n",
        "--num-jobs",
        required=True,
        help="Number of jobs",
        type=int
    )
    parser.add_argument(
        "--port",
        default=3001,
        help="Port to launch interface on",
        type=int
    )
    return parser.parse_launch_arguments()
<|MERGE_RESOLUTION|>--- conflicted
+++ resolved
@@ -4,11 +4,7 @@
 
 MTURK_LOCALE_REQUIREMENT = "00000000000000000071"
 MTURK_NUMHITSAPPROVED_REQUIREMENT = "00000000000000000040"
-<<<<<<< HEAD
-
-=======
 Worker_PercentAssignmentsApproved = "000000000000000000L0"
->>>>>>> 4e995f32
 MTURK_QUALIFICATIONS = {
     '100_hits_approved': {
         "QualificationTypeId": MTURK_NUMHITSAPPROVED_REQUIREMENT,
