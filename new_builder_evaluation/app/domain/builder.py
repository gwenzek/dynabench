# Copyright (c) Facebook, Inc. and its affiliates.
# This source code is licensed under the MIT license found in the
# LICENSE file in the root directory of this source tree.

import base64
import logging
import shutil
import os
import time
from zipfile import ZipFile

import boto3
<<<<<<< HEAD
import botocore
=======

>>>>>>> 7723fe14
import docker

<<<<<<< HEAD
from app import utils

log = logging.getLogger(__name__)

def get_model_name(model_zip_uri: str) -> str:
    model_name = model_zip_uri.split("/")[-1]
    model_name = "-".join(model_name.split(".")[0].replace(" ", "").split("-")[1:])
    assert model_name, f"Couldn't extract a proper model name from {model_zip_uri}"
    return model_name
=======

load_dotenv()

>>>>>>> 7723fe14

class Builder:
    def __init__(self):
        self.session = boto3.Session(
            aws_access_key_id=os.getenv("AWS_ACCESS_KEY_ID"),
            aws_secret_access_key=os.getenv("AWS_SECRET_ACCESS_KEY"),
<<<<<<< HEAD
            region_name=os.environ["AWS_REGION"],
        )
        self.s3 = self.session.client("s3")
        self.ecs = self.session.client("ecs")
        self.ec2 = self.session.client("ec2")
        self.lamda_ = self.session.client("lambda")
        self.api_gateway = self.session.client("apigateway")
        self.ecr = self.session.client("ecr")
        self.decentralized = bool(os.getenv("DYNABENCH_API"))
        # Required keys
        self.task_execution_role = os.environ["AWS_TASK_EXECUTION_ROLE"]
        self.s3_bucket = os.environ["AWS_S3_BUCKET"]

    def download_and_unzip(self, bucket_name: str, model_zip_uri: str) -> None:
        zip_name = model_zip_uri.split("/")[-1]
        local_zip_file = f"./app/model/{zip_name}"
        if self.decentralized:
            # return utils.api_download_model(model, model.secret)
            shutil.copyfile(
                f"/home/ubuntu/submissions/flores_small1-dummy.zip",
                local_zip_file,
            )
        else:
            self.s3.download_file(bucket_name, model_zip_uri, local_zip_file)

        with ZipFile(local_zip_file, "r") as zipObj:
            zipObj.extractall("./app/model")
        os.remove(local_zip_file)

=======
            region_name=os.getenv("AWS_REGION"),
        )
        self.eni = boto3.resource(
            "ec2",
            region_name=os.getenv("AWS_REGION"),
            aws_access_key_id=os.getenv("AWS_ACCESS_KEY_ID"),
            aws_secret_access_key=os.getenv("AWS_SECRET_ACCESS_KEY"),
        )
        self.s3 = self.session.client("s3")
        self.ecs = self.session.client("ecs")
        self.lamda_ = self.session.client("lambda")
        self.api_gateway = self.session.client("apigateway")
        self.ecr = self.session.client("ecr")
        self.docker_client = docker.from_env()

    def download_zip(self, bucket_name: str, model: str):
        zip_name = model.split("/")[-1]
        folder_name = model.split("/")[-1].split(".")[0]
        model_name = "-".join(zip_name.split(".")[0].replace(" ", "").split("-")[1:])
        self.s3.download_file(
            bucket_name, model, f"./app/{folder_name}/model/{zip_name}"
        )
        return zip_name, model_name

    def unzip_file(self, zip_name: str):
        folder_name = zip_name.split(".")[0]
        with ZipFile(f"./app/{folder_name}/model/{zip_name}", "r") as zipObj:
            zipObj.extractall(f"./app/{folder_name}/model")
        os.remove(f"./app{folder_name}/model/{zip_name}")

>>>>>>> 7723fe14
    def extract_ecr_configuration(self) -> dict:
        ecr_credentials = self.ecr.get_authorization_token()["authorizationData"][0]
        ecr_password = (
            base64.b64decode(ecr_credentials["authorizationToken"])
            .replace(b"AWS:", b"")
            .decode("utf-8")
<<<<<<< HEAD
        )
        ecr_url = ecr_credentials["proxyEndpoint"]
        return {"ecr_username": "AWS", "ecr_password": ecr_password, "ecr_url": ecr_url}

    def create_repository(self, repo_name: str) -> str:
        try:
            response = self.ecr.create_repository(
                repositoryName=repo_name,
                imageScanningConfiguration={"scanOnPush": True},
            )
            return response["repository"]["repositoryUri"]
        except self.ecr.exceptions.RepositoryAlreadyExistsException as e:
            log.info(f"reusing repository '{repo_name}', because {e}")
            return repo_name
=======
        )
        ecr_url = ecr_credentials["proxyEndpoint"]
        return {"ecr_username": "AWS", "ecr_password": ecr_password, "ecr_url": ecr_url}

    def create_repository(self, repo_name: str) -> str:
        response = self.ecr.create_repository(
            repositoryName=repo_name, imageScanningConfiguration={"scanOnPush": True}
        )
        return response["repository"]["repositoryUri"]
>>>>>>> 7723fe14

    def push_image_to_ECR(
        self, repository_name: str, folder_name: str, tag: str
    ) -> str:
        ecr_config = self.extract_ecr_configuration()
<<<<<<< HEAD
        docker_client = docker.from_env()
        docker_client.login(
=======
        self.docker_client.login(
>>>>>>> 7723fe14
            username=ecr_config["ecr_username"],
            password=ecr_config["ecr_password"],
            registry=ecr_config["ecr_url"],
        )
<<<<<<< HEAD
        image, _ = docker_client.images.build(path=folder_name, tag=tag)
        image.tag(repository=repository_name, tag=tag)
        docker_client.images.push(
=======
        image, _ = self.docker_client.images.build(path=folder_name, tag=tag)
        image.tag(repository=repository_name, tag=tag)
        self.docker_client.images.push(
>>>>>>> 7723fe14
            repository=repository_name,
            tag=tag,
            auth_config={
                "username": ecr_config["ecr_username"],
                "password": ecr_config["ecr_password"],
            },
        )
<<<<<<< HEAD
        log.info(f"Pushed docker image {image} to ECR {repository_name}")
=======
>>>>>>> 7723fe14
        return f"{repository_name}:{tag}"

    def create_task_definition(self, name_task: str, repo: str) -> str:
        task_definition = self.ecs.register_task_definition(
            containerDefinitions=[
                {
                    "name": name_task,
                    "image": repo,
                }
            ],
<<<<<<< HEAD
            executionRoleArn=self.task_execution_role,
            family=name_task,
            networkMode="awsvpc",
            requiresCompatibilities=["FARGATE"],
            # TODO: This seems a lot. Also it should be configurable per task organizer
=======
            executionRoleArn="arn:aws:iam::877755283837:role/ecsTaskExecutionRole",
            family=name_task,
            networkMode="awsvpc",
            requiresCompatibilities=["FARGATE"],
>>>>>>> 7723fe14
            cpu="4096",
            memory="20480",
        )
        return task_definition["taskDefinition"]["containerDefinitions"][0]["name"]

    def create_ecs_endpoint(self, name_task: str, repo: str) -> str:
        task_definition = self.create_task_definition(name_task, repo)
        network_conf = {
            "awsvpcConfiguration": {
                "subnets": [
                    "subnet-01b185240f6acd9e8",
                    "subnet-0c45b0e60743f8465",
                ],
                "assignPublicIp": "ENABLED",
                "securityGroups": ["sg-038b2a6f25a971995"],
            }
        }
        breakpoint()
        run_task = self.ecs.run_task(
            taskDefinition=task_definition,
            launchType="FARGATE",
            platformVersion="LATEST",
            cluster="heavy-task-evaluation",
            count=1,
<<<<<<< HEAD
            networkConfiguration=network_conf,
=======
            networkConfiguration={
                "awsvpcConfiguration": {
                    "subnets": [
                        "subnet-04083c55819f5735b",
                        "subnet-05e3df7114f1e3355",
                    ],
                    "assignPublicIp": "ENABLED",
                    "securityGroups": ["sg-0e498213dde90a0fd"],
                }
            },
>>>>>>> 7723fe14
        )
        while True:
            describe_task = self.ecs.describe_tasks(
                cluster="heavy-task-evaluation", tasks=[run_task["tasks"][0]["taskArn"]]
            )
            if describe_task["tasks"][0]["containers"][0]["lastStatus"] != "RUNNING":
                time.sleep(60)
                # TODO: handle "STOPPED" status vs "PENDING"
            else:
<<<<<<< HEAD
                eni = self.ec2.NetworkInterface(
=======
                eni = self.eni.NetworkInterface(
>>>>>>> 7723fe14
                    describe_task["tasks"][0]["attachments"][0]["details"][1]["value"]
                )
                ip = eni.association_attribute["PublicIp"]
                break
        return ip

<<<<<<< HEAD
    def get_ip_ecs_task(self, model_zip_uri: str):
        model_name = get_model_name(model_zip_uri)

        self.download_and_unzip(self.s3_bucket, model_zip_uri)
        repo = self.create_repository(model_name)
        self.push_image_to_ECR(repo, './app/model/{}'.format(model_name), tag = "latest")
        ip = self.create_ecs_endpoint(model_name, repo)
        return ip, model_name

    def light_model_deployment(self):
        lambda_function = self.lamda_.create_function(
            {
                "FunctionName": "lambda-sentiment-test-2",
                "Role": "arn:aws:iam::877755283837:role/service-role/python-fastapi-hello-role-usk428mk",
                "Code": {
                    "ImageUri": "877755283837.dkr.ecr.eu-west-3.amazonaws.com/sentiment-lambda@sha256:11ccc0762147dc17e0007628dd4fddfdbbc2c108d3168e7e38bc89a58a2c4826"
                },
=======
    def get_ip_ecs_task(self, model: str):
        zip_name, model_name = self.download_zip(os.getenv("AWS_S3_BUCKET"), model)
        folder_name = zip_name.split(".")[0]
        self.unzip_file(zip_name)
        repo = self.create_repository(model_name)
        tag = "latest"
        self.push_image_to_ECR(repo, f"./app/{folder_name}/model/{model_name}", tag)
        ip = self.create_ecs_endpoint(model_name, f"{repo}")
        return ip, model_name

    def light_model_deployment(self, image_uri: str, role: str):
        lambda_function = self.lamda_.create_function(
            {
                "FunctionName": "lambda-sentiment-test-2",
                "Role": role,
                "Code": {"ImageUri": image_uri},
>>>>>>> 7723fe14
                "PackageType": "Image",
            }
        )
        return lambda_function<|MERGE_RESOLUTION|>--- conflicted
+++ resolved
@@ -4,41 +4,32 @@
 
 import base64
 import logging
+import os
 import shutil
-import os
 import time
 from zipfile import ZipFile
 
 import boto3
-<<<<<<< HEAD
-import botocore
-=======
 
->>>>>>> 7723fe14
 import docker
-
-<<<<<<< HEAD
 from app import utils
 
+
 log = logging.getLogger(__name__)
+
 
 def get_model_name(model_zip_uri: str) -> str:
     model_name = model_zip_uri.split("/")[-1]
     model_name = "-".join(model_name.split(".")[0].replace(" ", "").split("-")[1:])
     assert model_name, f"Couldn't extract a proper model name from {model_zip_uri}"
     return model_name
-=======
 
-load_dotenv()
-
->>>>>>> 7723fe14
 
 class Builder:
     def __init__(self):
         self.session = boto3.Session(
             aws_access_key_id=os.getenv("AWS_ACCESS_KEY_ID"),
             aws_secret_access_key=os.getenv("AWS_SECRET_ACCESS_KEY"),
-<<<<<<< HEAD
             region_name=os.environ["AWS_REGION"],
         )
         self.s3 = self.session.client("s3")
@@ -51,6 +42,7 @@
         # Required keys
         self.task_execution_role = os.environ["AWS_TASK_EXECUTION_ROLE"]
         self.s3_bucket = os.environ["AWS_S3_BUCKET"]
+        self.docker_client = docker.from_env()
 
     def download_and_unzip(self, bucket_name: str, model_zip_uri: str) -> None:
         zip_name = model_zip_uri.split("/")[-1]
@@ -68,45 +60,12 @@
             zipObj.extractall("./app/model")
         os.remove(local_zip_file)
 
-=======
-            region_name=os.getenv("AWS_REGION"),
-        )
-        self.eni = boto3.resource(
-            "ec2",
-            region_name=os.getenv("AWS_REGION"),
-            aws_access_key_id=os.getenv("AWS_ACCESS_KEY_ID"),
-            aws_secret_access_key=os.getenv("AWS_SECRET_ACCESS_KEY"),
-        )
-        self.s3 = self.session.client("s3")
-        self.ecs = self.session.client("ecs")
-        self.lamda_ = self.session.client("lambda")
-        self.api_gateway = self.session.client("apigateway")
-        self.ecr = self.session.client("ecr")
-        self.docker_client = docker.from_env()
-
-    def download_zip(self, bucket_name: str, model: str):
-        zip_name = model.split("/")[-1]
-        folder_name = model.split("/")[-1].split(".")[0]
-        model_name = "-".join(zip_name.split(".")[0].replace(" ", "").split("-")[1:])
-        self.s3.download_file(
-            bucket_name, model, f"./app/{folder_name}/model/{zip_name}"
-        )
-        return zip_name, model_name
-
-    def unzip_file(self, zip_name: str):
-        folder_name = zip_name.split(".")[0]
-        with ZipFile(f"./app/{folder_name}/model/{zip_name}", "r") as zipObj:
-            zipObj.extractall(f"./app/{folder_name}/model")
-        os.remove(f"./app{folder_name}/model/{zip_name}")
-
->>>>>>> 7723fe14
     def extract_ecr_configuration(self) -> dict:
         ecr_credentials = self.ecr.get_authorization_token()["authorizationData"][0]
         ecr_password = (
             base64.b64decode(ecr_credentials["authorizationToken"])
             .replace(b"AWS:", b"")
             .decode("utf-8")
-<<<<<<< HEAD
         )
         ecr_url = ecr_credentials["proxyEndpoint"]
         return {"ecr_username": "AWS", "ecr_password": ecr_password, "ecr_url": ecr_url}
@@ -121,41 +80,19 @@
         except self.ecr.exceptions.RepositoryAlreadyExistsException as e:
             log.info(f"reusing repository '{repo_name}', because {e}")
             return repo_name
-=======
-        )
-        ecr_url = ecr_credentials["proxyEndpoint"]
-        return {"ecr_username": "AWS", "ecr_password": ecr_password, "ecr_url": ecr_url}
-
-    def create_repository(self, repo_name: str) -> str:
-        response = self.ecr.create_repository(
-            repositoryName=repo_name, imageScanningConfiguration={"scanOnPush": True}
-        )
-        return response["repository"]["repositoryUri"]
->>>>>>> 7723fe14
 
     def push_image_to_ECR(
         self, repository_name: str, folder_name: str, tag: str
     ) -> str:
         ecr_config = self.extract_ecr_configuration()
-<<<<<<< HEAD
-        docker_client = docker.from_env()
-        docker_client.login(
-=======
         self.docker_client.login(
->>>>>>> 7723fe14
             username=ecr_config["ecr_username"],
             password=ecr_config["ecr_password"],
             registry=ecr_config["ecr_url"],
         )
-<<<<<<< HEAD
-        image, _ = docker_client.images.build(path=folder_name, tag=tag)
-        image.tag(repository=repository_name, tag=tag)
-        docker_client.images.push(
-=======
         image, _ = self.docker_client.images.build(path=folder_name, tag=tag)
         image.tag(repository=repository_name, tag=tag)
         self.docker_client.images.push(
->>>>>>> 7723fe14
             repository=repository_name,
             tag=tag,
             auth_config={
@@ -163,10 +100,7 @@
                 "password": ecr_config["ecr_password"],
             },
         )
-<<<<<<< HEAD
         log.info(f"Pushed docker image {image} to ECR {repository_name}")
-=======
->>>>>>> 7723fe14
         return f"{repository_name}:{tag}"
 
     def create_task_definition(self, name_task: str, repo: str) -> str:
@@ -177,18 +111,11 @@
                     "image": repo,
                 }
             ],
-<<<<<<< HEAD
             executionRoleArn=self.task_execution_role,
             family=name_task,
             networkMode="awsvpc",
             requiresCompatibilities=["FARGATE"],
             # TODO: This seems a lot. Also it should be configurable per task organizer
-=======
-            executionRoleArn="arn:aws:iam::877755283837:role/ecsTaskExecutionRole",
-            family=name_task,
-            networkMode="awsvpc",
-            requiresCompatibilities=["FARGATE"],
->>>>>>> 7723fe14
             cpu="4096",
             memory="20480",
         )
@@ -213,20 +140,7 @@
             platformVersion="LATEST",
             cluster="heavy-task-evaluation",
             count=1,
-<<<<<<< HEAD
             networkConfiguration=network_conf,
-=======
-            networkConfiguration={
-                "awsvpcConfiguration": {
-                    "subnets": [
-                        "subnet-04083c55819f5735b",
-                        "subnet-05e3df7114f1e3355",
-                    ],
-                    "assignPublicIp": "ENABLED",
-                    "securityGroups": ["sg-0e498213dde90a0fd"],
-                }
-            },
->>>>>>> 7723fe14
         )
         while True:
             describe_task = self.ecs.describe_tasks(
@@ -236,44 +150,20 @@
                 time.sleep(60)
                 # TODO: handle "STOPPED" status vs "PENDING"
             else:
-<<<<<<< HEAD
                 eni = self.ec2.NetworkInterface(
-=======
-                eni = self.eni.NetworkInterface(
->>>>>>> 7723fe14
                     describe_task["tasks"][0]["attachments"][0]["details"][1]["value"]
                 )
                 ip = eni.association_attribute["PublicIp"]
                 break
         return ip
 
-<<<<<<< HEAD
     def get_ip_ecs_task(self, model_zip_uri: str):
         model_name = get_model_name(model_zip_uri)
 
         self.download_and_unzip(self.s3_bucket, model_zip_uri)
         repo = self.create_repository(model_name)
-        self.push_image_to_ECR(repo, './app/model/{}'.format(model_name), tag = "latest")
+        self.push_image_to_ECR(repo, "./app/model/{}".format(model_name), tag="latest")
         ip = self.create_ecs_endpoint(model_name, repo)
-        return ip, model_name
-
-    def light_model_deployment(self):
-        lambda_function = self.lamda_.create_function(
-            {
-                "FunctionName": "lambda-sentiment-test-2",
-                "Role": "arn:aws:iam::877755283837:role/service-role/python-fastapi-hello-role-usk428mk",
-                "Code": {
-                    "ImageUri": "877755283837.dkr.ecr.eu-west-3.amazonaws.com/sentiment-lambda@sha256:11ccc0762147dc17e0007628dd4fddfdbbc2c108d3168e7e38bc89a58a2c4826"
-                },
-=======
-    def get_ip_ecs_task(self, model: str):
-        zip_name, model_name = self.download_zip(os.getenv("AWS_S3_BUCKET"), model)
-        folder_name = zip_name.split(".")[0]
-        self.unzip_file(zip_name)
-        repo = self.create_repository(model_name)
-        tag = "latest"
-        self.push_image_to_ECR(repo, f"./app/{folder_name}/model/{model_name}", tag)
-        ip = self.create_ecs_endpoint(model_name, f"{repo}")
         return ip, model_name
 
     def light_model_deployment(self, image_uri: str, role: str):
@@ -282,7 +172,6 @@
                 "FunctionName": "lambda-sentiment-test-2",
                 "Role": role,
                 "Code": {"ImageUri": image_uri},
->>>>>>> 7723fe14
                 "PackageType": "Image",
             }
         )
