# Copyright (c) Facebook, Inc. and its affiliates.
# This source code is licensed under the MIT license found in the
# LICENSE file in the root directory of this source tree.

import importlib
import json
<<<<<<< HEAD
import functools
import yaml
import secrets
=======
>>>>>>> 7723fe14
import os
import secrets
import shutil
import sys
import time

import boto3
import jsonlines
<<<<<<< HEAD
import logging
import time
import typing as tp
from pathlib import Path
=======
import requests
import yaml
>>>>>>> 7723fe14

from app import utils
from app.domain.builder import Builder
<<<<<<< HEAD
from app.infrastructure import repositories
import app.infrastructure.repositories.task
from app.infrastructure.repositories.score import ScoreRepository
from app.infrastructure.repositories.dataset import DatasetRepository
from app.domain.eval_utils.input_formatter import InputFormatter
=======
>>>>>>> 7723fe14
from app.domain.eval_utils.evaluator import Evaluator
from app.domain.eval_utils.input_formatter import InputFormatter
from app.infrastructure.repositories.dataset import DatasetRepository
from app.infrastructure.repositories.round import RoundRepository
from app.infrastructure.repositories.score import ScoreRepository
from app.infrastructure.repositories.task import TaskRepository

log = logging.getLogger(__name__)


class Evaluation:
    def __init__(self):
        self.session = boto3.Session(
            aws_access_key_id=os.getenv("AWS_ACCESS_KEY_ID"),
            aws_secret_access_key=os.getenv("AWS_SECRET_ACCESS_KEY"),
            region_name=os.getenv("AWS_REGION"),
        )
        self.s3 = self.session.client("s3")
        self.sqs = self.session.client("sqs")
        self.s3_bucket = os.getenv("AWS_S3_BUCKET")
<<<<<<< HEAD
        assert self.s3_bucket
        self.decentralized = bool(os.getenv("DYNABENCH_API"))
        self.builder = Builder()

        if not self.decentralized:
            self.task_repository = repositories.task.TaskRepository()
            self.score_repository = ScoreRepository()
            self.dataset_repository = DatasetRepository()
        else:
            self.task_repository = repositories.task.DecenTaskRepository()

    def require_fields_task(self):
        return

    @functools.lru_cache()
    def get_task_configuration(self, task_id: int) -> dict:
=======
        self.builder = Builder()
        self.task_repository = TaskRepository()
        self.score_repository = ScoreRepository()
        self.dataset_repository = DatasetRepository()
        self.round_repository = RoundRepository()

    def require_fields_task(self):
        spec = importlib.util.spec_from_file_location("ModelSingleInput", "./test.py")
        module = importlib.util.module_from_spec(spec)
        sys.modules[spec.name] = module
        spec.loader.exec_module(module)
        return module.ModelSingleInput.schema().get("required")

    def get_task_configuration(self, task_id: int):
>>>>>>> 7723fe14
        task_configuration = yaml.safe_load(
            self.task_repository.get_by_id(task_id)["config_yaml"]
        )
        return task_configuration

<<<<<<< HEAD
    def single_evaluation_ecs(self, ip: str, data: dict):
=======
    def single_evaluation_ecs(self, ip: str, json_data: dict):
>>>>>>> 7723fe14
        headers = {
            "accept": "application/json",
        }
        response = requests.post(
<<<<<<< HEAD
            "http://{}/model/single_evaluation".format(ip),
            headers=headers,
            json=data,
        )
        # TODO: error handling
        return response.json()

    def get_scoring_datasets(self, task_id: int, round_id: int):
        if self.decentralized:
            return ["flores101-small1-dev", "flores101-small1-devtest"]

        scoring_datasets = self.dataset_repository.get_scoring_datasets(
            task_id, round_id
        )
        jsonl_scoring_datasets = []
        for scoring_dataset in scoring_datasets:
            jsonl_scoring_datasets.append("{}".format(scoring_dataset.name))
        return jsonl_scoring_datasets

    def dl_dataset(self, task_code: str, dataset: str, delta_metric: str = None) -> str:
        if not delta_metric:
            dataset_name = f"datasets/{task_code}/{dataset}.jsonl"
        else:
            dataset_name = f"datasets/{task_code}/{delta_metric}-{dataset}.jsonl"
        local_path = f"./app/{dataset_name}.jsonl"

        if self.decentralized and not self.local_path.exists():
            file = utils.api_download_dataset(dataset, delta_metric, local_path)
            Path(file).rename(local_path)
        else:
            self.s3.download_file(self.s3_bucket, dataset_name, local_path)
        return Path(dataset_name).name

=======
            f"http://{ip}/model/single_evaluation", headers=headers, json=json_data
        )
        return json.loads(response.text)

    def get_scoring_datasets(self, task_id: int):
        jsonl_scoring_datasets = self.dataset_repository.get_scoring_datasets(task_id)
        return jsonl_scoring_datasets

>>>>>>> 7723fe14
    def downloads_scoring_datasets(
        self,
        jsonl_scoring_datasets: list,
        bucket_name: str,
        task_code: str,
        delta_metrics: list,
<<<<<<< HEAD
    ):
        final_datasets = []
        for scoring_dataset in jsonl_scoring_datasets:
            base_dataset_name = "datasets/{}/{}.jsonl".format(
                task_code, scoring_dataset
=======
        model: str,
    ):
        folder_name = model.split("/")[-1].split(".")[0]
        final_datasets = []
        for scoring_dataset in jsonl_scoring_datasets:
            final_dataset = {}
            base_dataset_name = "datasets/{}/{}.jsonl".format(
                task_code, scoring_dataset["dataset"]
>>>>>>> 7723fe14
            )
            self.s3.download_file(
                bucket_name,
                base_dataset_name,
<<<<<<< HEAD
                "./app/datasets/{}.jsonl".format(scoring_dataset),
            )
            final_datasets.append("{}.jsonl".format(scoring_dataset))
            for delta_metric in delta_metrics:
                delta_dataset_name = "datasets/{}/{}-{}.jsonl".format(
                    task_code, delta_metric, scoring_dataset
=======
                "./app/{}/datasets/{}.jsonl".format(
                    folder_name, scoring_dataset["dataset"]
                ),
            )
            final_dataset["dataset_type"] = "base"
            final_dataset["round_id"] = scoring_dataset["round_id"]
            final_dataset["dataset_id"] = scoring_dataset["dataset_id"]
            final_dataset["dataset"] = "{}.jsonl".format(scoring_dataset["dataset"])
            final_datasets.append(final_dataset)
            for delta_metric in delta_metrics:
                final_dataset = {}
                delta_dataset_name = "datasets/{}/{}-{}.jsonl".format(
                    task_code, delta_metric, scoring_dataset["dataset"]
>>>>>>> 7723fe14
                )
                self.s3.download_file(
                    bucket_name,
                    delta_dataset_name,
<<<<<<< HEAD
                    "./app/datasets/{}-{}.jsonl".format(delta_metric, scoring_dataset),
                )
                final_datasets.append(
                    "{}-{}.jsonl".format(delta_metric, scoring_dataset)
                )
        return final_datasets

    def heavy_prediction(self, datasets: list, task_code: str, model: str):
        output_files = {}
        ip, model_name = self.builder.get_ip_ecs_task(model)
        task_inputs = self.get_task_inputs(task_code)

        for dataset in datasets:
            dataset_file = "./app/datasets/{}".format(dataset)
            with jsonlines.open(dataset_file, "r") as jsonl_f:
                samples = list(jsonl_f)

            # TODO: this seems very unefficient.
            # There is always exactly one flying request.
            # So this server is doing nothing while the task server is working,
            # and the task server is doing nothing while we are handling responses.
            # We should enqueue several queries or at least parallelize over datasets
            responses = []
            for sample in samples:
                args = {k: sample[k] for k in task_inputs}
                # TODO: where do those weird names come from ?
                args = {
                    "sourceText": args["sourceText"],
                    "origin_lan": args["sourceLanguage"],
                    "target_lan": args["targetLanguage"],
                }
                answer = self.single_evaluation_ecs(ip, args)
                answer["signature"] = secrets.token_hex(15)
                answer["id"] = sample["uid"]
                responses.append(answer)

            predictions_file = "./app/datasets/{}.out".format(dataset)
            with jsonlines.open(predictions_file, "w") as writer:
                writer.write_all(responses)

            output_files["base"] = {
                "dataset": dataset_file,
                "predictions": predictions_file,
            }
            self.s3.upload_file(
                predictions_file,
                self.s3_bucket,
                "predictions/{}/{}/{}".format(
                    task_code, model_name, predictions_file.split("/")[-1]
                ),
            )
        # TODO: remove hardcoding
        # return output_files
        return {
            "base": {
                "dataset": "./app/datasets/rafa.jsonl",
                "predictions": "./app/datasets/rafa.jsonl.out",
            },
            "fairness": {
                "dataset": "./app/datasets/fairness-rafa.jsonl",
                "predictions": "./app/datasets/fairness-rafa.jsonl.out",
            },
            "robustness": {
                "dataset": "./app/datasets/robustness-rafa.jsonl",
                "predictions": "./app/datasets/robustness-rafa.jsonl.out",
            },
        }

    def evaluation(self, task: str, model_id: str, model_s3_zip: str):
        tasks = self.task_repository.get_id_and_code(task)
        task_configuration = self.get_task_configuration(tasks.task_id)
        delta_metrics = [
            delta_metric["type"]
            for delta_metric in task_configuration.get("delta_metrics", [])
        ]
        jsonl_scoring_datasets = self.get_scoring_datasets(tasks.task_id, 1)
        datasets = self.downloads_scoring_datasets(
            jsonl_scoring_datasets, self.s3_bucket, tasks.task_code, delta_metrics
        )
        prediction_dict = self.heavy_prediction(datasets, tasks.task_code, model_s3_zip)
        data_dict = {}
        for data_version, data_types in prediction_dict.items():
            for data_type in data_types:
                data_dict[f"{data_version}_{data_type}"] = self._load_dataset(
                    prediction_dict[data_version][data_type]
                )
        perturb_exists = (
            "fairness_predictions" in data_dict or "robustness_predictions" in data_dict
        )

        input_formatter = InputFormatter(task_configuration)

        formatted_dict = {}
        for data_type in data_dict:
            huevon = f"formatted_{data_type}"
            ferovaes = f"grouped_{data_type}"
            if "dataset" in data_type:
                formatted_dict[huevon] = input_formatter.format_labels(
                    data_dict[data_type]
                )
                formatted_dict[ferovaes] = input_formatter.group_labels(
                    formatted_dict[huevon]
                )
            elif "predictions" in data_type:
                formatted_dict[huevon] = input_formatter.format_predictions(
                    data_dict[data_type]
                )
                formatted_dict[ferovaes] = input_formatter.group_predictions(
                    formatted_dict[huevon]
                )

        evaluator = Evaluator(task_configuration)
        main_metric = evaluator.evaluate(
            formatted_dict["formatted_base_predictions"],
            formatted_dict["formatted_base_dataset"],
        )
        # TODO: remove hardcoding and use delta_metrics list
        delta_metrics = {}
        if perturb_exists:
            delta_metrics = evaluator.evaluate_delta_metrics(
                formatted_dict.get("grouped_base_predictions"),
                formatted_dict.get("grouped_robustness_predictions"),
                formatted_dict.get("grouped_fairness_predictions"),
            )

        metric = task_configuration["perf_metric"]["type"]
        final_scores = {
            str(metric): main_metric,
            "fairness": delta_metrics.get("fairness"),
            "robustness": delta_metrics.get("robustness"),
            "memory": 0,
            "throughput": 0,
        }

        new_score = {
            "perf": main_metric["perf"],
            "pretty_perf": main_metric["pretty_perf"],
            "fairness": final_scores["fairness"],
            "robustness": final_scores["robustness"],
            "mid": model_id,
            "r_realid": 4,
            "did": 1,
            "memory_utilization": final_scores["memory"],
            "examples_per_second": final_scores["throughput"],
        }

        # TODO(decentralized): call models/update_database_with_metrics endpoint
        self.score_repository.add(new_score)
        return new_score

    @functools.lru_cache()
    def get_task_inputs(self, task_code: str) -> tp.List[str]:
        task_config = self.get_task_configuration(task_code)
        inputs = [obj["name"] for obj in task_config["input"]]
        contexts = [obj["name"] for obj in task_config.get("context", [])]
        outputs = set(obj["name"] for obj in task_config.get("output", []))

        # Make sure the models don't receive the outputs.
        # Maybe this could be validated before the task creation
        return [x for x in inputs + contexts if x not in outputs]
=======
                    "./app/{}/datasets/{}-{}.jsonl".format(
                        folder_name, delta_metric, scoring_dataset["dataset"]
                    ),
                )
                final_dataset["dataset_type"] = delta_metric
                final_dataset["round_id"] = scoring_dataset["round_id"]
                final_dataset["dataset_id"] = scoring_dataset["dataset_id"]
                final_dataset["dataset"] = "{}-{}.jsonl".format(
                    delta_metric, scoring_dataset["dataset"]
                )
                final_datasets.append(final_dataset)
        return final_datasets

    def validate_input_schema(self, schema: list, dataset: list):
        for param in schema:
            if not (all([param in d for d in dataset])):
                raise Exception(f"Missing param: {param}")

    def build_single_request(self, schema: list, sample_dataset: dict):
        return {param: sample_dataset.get(param) for param in schema}

    def heavy_prediction(self, datasets: list, task_code: str, model: str):
        folder_name = model.split("/")[-1].split(".")[0]
        ip, model_name = self.builder.get_ip_ecs_task(model)
        final_dict_prediction = {}
        for dataset in datasets:
            dict_dataset_type = {}
            with jsonlines.open(
                "./app/{}/datasets/{}".format(folder_name, dataset["dataset"]), "r"
            ) as jsonl_f:
                lst = [obj for obj in jsonl_f]
            responses = []
            schema = ["statement"]
            self.validate_input_schema(schema, lst)
            for line in lst:
                answer = self.single_evaluation_ecs(
                    ip, self.build_single_request(schema, line)
                )
                answer["signature"] = secrets.token_hex(15)
                answer["id"] = line["uid"]
                responses.append(answer)
            predictions = "./app/{}/datasets/{}.out".format(
                folder_name, dataset["dataset"]
            )
            with jsonlines.open(predictions, "w") as writer:
                writer.write_all(responses)
            name_prediction = predictions.split("/")[-1]
            self.s3.upload_file(
                predictions,
                self.s3_bucket,
                f"predictions/{task_code}/{model_name}/{name_prediction}",
            )
            dict_dataset_type["dataset"] = "./app/{}/datasets/{}".format(
                folder_name, dataset["dataset"]
            )
            dict_dataset_type[
                "predictions"
            ] = f"./app/{folder_name}/datasets/{name_prediction}"
            dataset_type = dataset["dataset_type"]
            final_dict_prediction[dataset_type] = dict_dataset_type
            dataset_id = dataset["dataset_id"]
        return final_dict_prediction, dataset_id

    def evaluation(self, task: str, model_s3_zip: str, model_id: int) -> dict:
        tasks = self.task_repository.get_model_id_and_task_code(task)
        delta_metrics = self.get_task_configuration(tasks.id)["delta_metrics"]
        delta_metrics = [delta_metric["type"] for delta_metric in delta_metrics]
        jsonl_scoring_datasets = self.get_scoring_datasets(tasks.id)
        datasets = self.downloads_scoring_datasets(
            jsonl_scoring_datasets,
            self.s3_bucket,
            tasks.task_code,
            delta_metrics,
            model_s3_zip,
        )
        rounds = list(
            map(
                int, {round for rounds in datasets for round in str(rounds["round_id"])}
            )
        )
        new_scores = []
        for round in rounds:
            round_datasets = [
                dataset for dataset in datasets if dataset["round_id"] == round
            ]
            prediction_dict, dataset_id = self.heavy_prediction(
                round_datasets, tasks.task_code, model_s3_zip
            )
            data_dict = {}
            for data_version, data_types in prediction_dict.items():
                for data_type in data_types:
                    data_dict[f"{data_version}_{data_type}"] = self._load_dataset(
                        prediction_dict[data_version][data_type]
                    )
            perturb_exists = (
                "fairness_predictions" in data_dict
                or "robustness_predictions" in data_dict
            )

            task_configuration = yaml.safe_load(
                self.task_repository.get_by_id(tasks.id)["config_yaml"]
            )
            input_formatter = InputFormatter(task_configuration)

            formatted_dict = {}
            for data_type in data_dict:
                formatted_key = f"formatted_{data_type}"
                grouped_key = f"grouped_{data_type}"
                if "dataset" in data_type:
                    formatted_dict[formatted_key] = input_formatter.format_labels(
                        data_dict[data_type]
                    )
                    formatted_dict[grouped_key] = input_formatter.group_labels(
                        formatted_dict[formatted_key]
                    )
                elif "predictions" in data_type:
                    formatted_dict[formatted_key] = input_formatter.format_predictions(
                        data_dict[data_type]
                    )
                    formatted_dict[grouped_key] = input_formatter.group_predictions(
                        formatted_dict[formatted_key]
                    )

            evaluator = Evaluator(task_configuration)
            main_metric = evaluator.evaluate(
                formatted_dict["formatted_base_predictions"],
                formatted_dict["formatted_base_dataset"],
            )
            delta_metrics = {}
            if perturb_exists:
                delta_metrics = evaluator.evaluate_delta_metrics(
                    formatted_dict.get("grouped_base_predictions"),
                    formatted_dict.get("grouped_robustness_predictions"),
                    formatted_dict.get("grouped_fairness_predictions"),
                )

            metric = task_configuration["perf_metric"]["type"]
            final_scores = {
                str(metric): main_metric,
                "fairness": delta_metrics.get("fairness"),
                "robustness": delta_metrics.get("robustness"),
                "memory": 0,
                "throughput": 0,
            }
            round_info = self.round_repository.get_round_info_by_round_and_task(
                tasks.id, round
            )
            new_score = {
                "perf": main_metric["perf"],
                "pretty_perf": main_metric["pretty_perf"],
                "fairness": final_scores["fairness"],
                "robustness": final_scores["robustness"],
                "mid": model_id,
                "r_realid": round_info.id,
                "did": dataset_id,
                "memory_utilization": final_scores["memory"],
                "examples_per_second": final_scores["throughput"],
            }

            self.score_repository.add(new_score)
            new_scores.append(new_score)

            shutil.rmtree("./app/{}".format(model_s3_zip.split(".")[0]))
        return new_scores
>>>>>>> 7723fe14

    def get_sqs_messages(self):
        queue_url = self.sqs.get_queue_url(
            QueueName=os.getenv("SQS_NEW_BUILDER"),
        )["QueueUrl"]
        response = self.sqs.receive_message(
            QueueUrl=queue_url,
            MaxNumberOfMessages=1,
            WaitTimeSeconds=10,
        )
<<<<<<< HEAD
        return response.get("Messages", [])
=======
        return response.get("Messages", []), queue_url

    def delete_sqs_message(self, queue_url, receipt_handle):
        self.sqs.delete_message(
            QueueUrl=queue_url,
            ReceiptHandle=receipt_handle,
        )
>>>>>>> 7723fe14

    def trigger_sqs(self):
        while True:
            messages, queue_url = self.get_sqs_messages()
            for message in messages:
                message_body = json.loads(message["Body"])
<<<<<<< HEAD
                try:
                    new_score = self.evaluation(
                        message_body["task_code"],
                        message_body["model_id"],
                        message_body["s3_uri"],
                    )
                    return new_score
                except:
                    pass
            time.sleep(300)
=======
                new_score = self.evaluation(
                    message_body["task_code"],
                    message_body["s3_uri"],
                    message_body["model_id"],
                )
                self.delete_sqs_message(queue_url, message["ReceiptHandle"])
                return new_score
            time.sleep(15)
>>>>>>> 7723fe14

    @staticmethod
    def _load_dataset(path: str):
        data = []
<<<<<<< HEAD
        with open(path, "r") as f:
=======
        with open(path) as f:
>>>>>>> 7723fe14
            for line in f.readlines():
                data.append(json.loads(line))
        return data

    def _upload_results(evaluated_model_metrics: dict):
        return None<|MERGE_RESOLUTION|>--- conflicted
+++ resolved
@@ -2,48 +2,33 @@
 # This source code is licensed under the MIT license found in the
 # LICENSE file in the root directory of this source tree.
 
+import functools
 import importlib
 import json
-<<<<<<< HEAD
-import functools
-import yaml
-import secrets
-=======
->>>>>>> 7723fe14
+import logging
 import os
 import secrets
 import shutil
 import sys
 import time
-
-import boto3
-import jsonlines
-<<<<<<< HEAD
-import logging
-import time
 import typing as tp
 from pathlib import Path
-=======
+
+import boto3
 import requests
 import yaml
->>>>>>> 7723fe14
-
+
+import app.infrastructure.repositories.task
+import jsonlines
 from app import utils
 from app.domain.builder import Builder
-<<<<<<< HEAD
-from app.infrastructure import repositories
-import app.infrastructure.repositories.task
-from app.infrastructure.repositories.score import ScoreRepository
-from app.infrastructure.repositories.dataset import DatasetRepository
-from app.domain.eval_utils.input_formatter import InputFormatter
-=======
->>>>>>> 7723fe14
 from app.domain.eval_utils.evaluator import Evaluator
 from app.domain.eval_utils.input_formatter import InputFormatter
+from app.infrastructure import repositories
 from app.infrastructure.repositories.dataset import DatasetRepository
 from app.infrastructure.repositories.round import RoundRepository
 from app.infrastructure.repositories.score import ScoreRepository
-from app.infrastructure.repositories.task import TaskRepository
+
 
 log = logging.getLogger(__name__)
 
@@ -58,7 +43,6 @@
         self.s3 = self.session.client("s3")
         self.sqs = self.session.client("sqs")
         self.s3_bucket = os.getenv("AWS_S3_BUCKET")
-<<<<<<< HEAD
         assert self.s3_bucket
         self.decentralized = bool(os.getenv("DYNABENCH_API"))
         self.builder = Builder()
@@ -70,17 +54,12 @@
         else:
             self.task_repository = repositories.task.DecenTaskRepository()
 
-    def require_fields_task(self):
-        return
-
     @functools.lru_cache()
     def get_task_configuration(self, task_id: int) -> dict:
-=======
-        self.builder = Builder()
-        self.task_repository = TaskRepository()
-        self.score_repository = ScoreRepository()
-        self.dataset_repository = DatasetRepository()
-        self.round_repository = RoundRepository()
+        task_configuration = yaml.safe_load(
+            self.task_repository.get_by_id(task_id)["config_yaml"]
+        )
+        return task_configuration
 
     def require_fields_task(self):
         spec = importlib.util.spec_from_file_location("ModelSingleInput", "./test.py")
@@ -89,23 +68,22 @@
         spec.loader.exec_module(module)
         return module.ModelSingleInput.schema().get("required")
 
-    def get_task_configuration(self, task_id: int):
->>>>>>> 7723fe14
-        task_configuration = yaml.safe_load(
-            self.task_repository.get_by_id(task_id)["config_yaml"]
-        )
-        return task_configuration
-
-<<<<<<< HEAD
+    @functools.lru_cache()
+    def get_task_inputs(self, task_code: str) -> tp.List[str]:
+        task_config = self.get_task_configuration(task_code)
+        inputs = [obj["name"] for obj in task_config["input"]]
+        contexts = [obj["name"] for obj in task_config.get("context", [])]
+        outputs = set(obj["name"] for obj in task_config.get("output", []))
+
+        # Make sure the models don't receive the outputs.
+        # Maybe this could be validated before the task creation
+        return [x for x in inputs + contexts if x not in outputs]
+
     def single_evaluation_ecs(self, ip: str, data: dict):
-=======
-    def single_evaluation_ecs(self, ip: str, json_data: dict):
->>>>>>> 7723fe14
         headers = {
             "accept": "application/json",
         }
         response = requests.post(
-<<<<<<< HEAD
             "http://{}/model/single_evaluation".format(ip),
             headers=headers,
             json=data,
@@ -117,12 +95,7 @@
         if self.decentralized:
             return ["flores101-small1-dev", "flores101-small1-devtest"]
 
-        scoring_datasets = self.dataset_repository.get_scoring_datasets(
-            task_id, round_id
-        )
-        jsonl_scoring_datasets = []
-        for scoring_dataset in scoring_datasets:
-            jsonl_scoring_datasets.append("{}".format(scoring_dataset.name))
+        jsonl_scoring_datasets = self.dataset_repository.get_scoring_datasets(task_id)
         return jsonl_scoring_datasets
 
     def dl_dataset(self, task_code: str, dataset: str, delta_metric: str = None) -> str:
@@ -139,29 +112,12 @@
             self.s3.download_file(self.s3_bucket, dataset_name, local_path)
         return Path(dataset_name).name
 
-=======
-            f"http://{ip}/model/single_evaluation", headers=headers, json=json_data
-        )
-        return json.loads(response.text)
-
-    def get_scoring_datasets(self, task_id: int):
-        jsonl_scoring_datasets = self.dataset_repository.get_scoring_datasets(task_id)
-        return jsonl_scoring_datasets
-
->>>>>>> 7723fe14
     def downloads_scoring_datasets(
         self,
         jsonl_scoring_datasets: list,
         bucket_name: str,
         task_code: str,
         delta_metrics: list,
-<<<<<<< HEAD
-    ):
-        final_datasets = []
-        for scoring_dataset in jsonl_scoring_datasets:
-            base_dataset_name = "datasets/{}/{}.jsonl".format(
-                task_code, scoring_dataset
-=======
         model: str,
     ):
         folder_name = model.split("/")[-1].split(".")[0]
@@ -170,19 +126,10 @@
             final_dataset = {}
             base_dataset_name = "datasets/{}/{}.jsonl".format(
                 task_code, scoring_dataset["dataset"]
->>>>>>> 7723fe14
             )
             self.s3.download_file(
                 bucket_name,
                 base_dataset_name,
-<<<<<<< HEAD
-                "./app/datasets/{}.jsonl".format(scoring_dataset),
-            )
-            final_datasets.append("{}.jsonl".format(scoring_dataset))
-            for delta_metric in delta_metrics:
-                delta_dataset_name = "datasets/{}/{}-{}.jsonl".format(
-                    task_code, delta_metric, scoring_dataset
-=======
                 "./app/{}/datasets/{}.jsonl".format(
                     folder_name, scoring_dataset["dataset"]
                 ),
@@ -196,28 +143,43 @@
                 final_dataset = {}
                 delta_dataset_name = "datasets/{}/{}-{}.jsonl".format(
                     task_code, delta_metric, scoring_dataset["dataset"]
->>>>>>> 7723fe14
                 )
                 self.s3.download_file(
                     bucket_name,
                     delta_dataset_name,
-<<<<<<< HEAD
-                    "./app/datasets/{}-{}.jsonl".format(delta_metric, scoring_dataset),
-                )
-                final_datasets.append(
-                    "{}-{}.jsonl".format(delta_metric, scoring_dataset)
-                )
+                    "./app/{}/datasets/{}-{}.jsonl".format(
+                        folder_name, delta_metric, scoring_dataset["dataset"]
+                    ),
+                )
+                final_dataset["dataset_type"] = delta_metric
+                final_dataset["round_id"] = scoring_dataset["round_id"]
+                final_dataset["dataset_id"] = scoring_dataset["dataset_id"]
+                final_dataset["dataset"] = "{}-{}.jsonl".format(
+                    delta_metric, scoring_dataset["dataset"]
+                )
+                final_datasets.append(final_dataset)
         return final_datasets
 
+    def validate_input_schema(self, schema: list, dataset: list):
+        for param in schema:
+            if not (all([param in d for d in dataset])):
+                raise Exception(f"Missing param: {param}")
+
+    def build_single_request(self, schema: list, sample_dataset: dict):
+        return {param: sample_dataset.get(param) for param in schema}
+
     def heavy_prediction(self, datasets: list, task_code: str, model: str):
-        output_files = {}
+        folder_name = model.split("/")[-1].split(".")[0]
         ip, model_name = self.builder.get_ip_ecs_task(model)
-        task_inputs = self.get_task_inputs(task_code)
-
+        final_dict_prediction = {}
         for dataset in datasets:
+            dict_dataset_type = {}
             dataset_file = "./app/datasets/{}".format(dataset)
             with jsonlines.open(dataset_file, "r") as jsonl_f:
                 samples = list(jsonl_f)
+
+            # schema = ["statement"]
+            # self.validate_input_schema(schema, samples)
 
             # TODO: this seems very unefficient.
             # There is always exactly one flying request.
@@ -238,172 +200,6 @@
                 answer["id"] = sample["uid"]
                 responses.append(answer)
 
-            predictions_file = "./app/datasets/{}.out".format(dataset)
-            with jsonlines.open(predictions_file, "w") as writer:
-                writer.write_all(responses)
-
-            output_files["base"] = {
-                "dataset": dataset_file,
-                "predictions": predictions_file,
-            }
-            self.s3.upload_file(
-                predictions_file,
-                self.s3_bucket,
-                "predictions/{}/{}/{}".format(
-                    task_code, model_name, predictions_file.split("/")[-1]
-                ),
-            )
-        # TODO: remove hardcoding
-        # return output_files
-        return {
-            "base": {
-                "dataset": "./app/datasets/rafa.jsonl",
-                "predictions": "./app/datasets/rafa.jsonl.out",
-            },
-            "fairness": {
-                "dataset": "./app/datasets/fairness-rafa.jsonl",
-                "predictions": "./app/datasets/fairness-rafa.jsonl.out",
-            },
-            "robustness": {
-                "dataset": "./app/datasets/robustness-rafa.jsonl",
-                "predictions": "./app/datasets/robustness-rafa.jsonl.out",
-            },
-        }
-
-    def evaluation(self, task: str, model_id: str, model_s3_zip: str):
-        tasks = self.task_repository.get_id_and_code(task)
-        task_configuration = self.get_task_configuration(tasks.task_id)
-        delta_metrics = [
-            delta_metric["type"]
-            for delta_metric in task_configuration.get("delta_metrics", [])
-        ]
-        jsonl_scoring_datasets = self.get_scoring_datasets(tasks.task_id, 1)
-        datasets = self.downloads_scoring_datasets(
-            jsonl_scoring_datasets, self.s3_bucket, tasks.task_code, delta_metrics
-        )
-        prediction_dict = self.heavy_prediction(datasets, tasks.task_code, model_s3_zip)
-        data_dict = {}
-        for data_version, data_types in prediction_dict.items():
-            for data_type in data_types:
-                data_dict[f"{data_version}_{data_type}"] = self._load_dataset(
-                    prediction_dict[data_version][data_type]
-                )
-        perturb_exists = (
-            "fairness_predictions" in data_dict or "robustness_predictions" in data_dict
-        )
-
-        input_formatter = InputFormatter(task_configuration)
-
-        formatted_dict = {}
-        for data_type in data_dict:
-            huevon = f"formatted_{data_type}"
-            ferovaes = f"grouped_{data_type}"
-            if "dataset" in data_type:
-                formatted_dict[huevon] = input_formatter.format_labels(
-                    data_dict[data_type]
-                )
-                formatted_dict[ferovaes] = input_formatter.group_labels(
-                    formatted_dict[huevon]
-                )
-            elif "predictions" in data_type:
-                formatted_dict[huevon] = input_formatter.format_predictions(
-                    data_dict[data_type]
-                )
-                formatted_dict[ferovaes] = input_formatter.group_predictions(
-                    formatted_dict[huevon]
-                )
-
-        evaluator = Evaluator(task_configuration)
-        main_metric = evaluator.evaluate(
-            formatted_dict["formatted_base_predictions"],
-            formatted_dict["formatted_base_dataset"],
-        )
-        # TODO: remove hardcoding and use delta_metrics list
-        delta_metrics = {}
-        if perturb_exists:
-            delta_metrics = evaluator.evaluate_delta_metrics(
-                formatted_dict.get("grouped_base_predictions"),
-                formatted_dict.get("grouped_robustness_predictions"),
-                formatted_dict.get("grouped_fairness_predictions"),
-            )
-
-        metric = task_configuration["perf_metric"]["type"]
-        final_scores = {
-            str(metric): main_metric,
-            "fairness": delta_metrics.get("fairness"),
-            "robustness": delta_metrics.get("robustness"),
-            "memory": 0,
-            "throughput": 0,
-        }
-
-        new_score = {
-            "perf": main_metric["perf"],
-            "pretty_perf": main_metric["pretty_perf"],
-            "fairness": final_scores["fairness"],
-            "robustness": final_scores["robustness"],
-            "mid": model_id,
-            "r_realid": 4,
-            "did": 1,
-            "memory_utilization": final_scores["memory"],
-            "examples_per_second": final_scores["throughput"],
-        }
-
-        # TODO(decentralized): call models/update_database_with_metrics endpoint
-        self.score_repository.add(new_score)
-        return new_score
-
-    @functools.lru_cache()
-    def get_task_inputs(self, task_code: str) -> tp.List[str]:
-        task_config = self.get_task_configuration(task_code)
-        inputs = [obj["name"] for obj in task_config["input"]]
-        contexts = [obj["name"] for obj in task_config.get("context", [])]
-        outputs = set(obj["name"] for obj in task_config.get("output", []))
-
-        # Make sure the models don't receive the outputs.
-        # Maybe this could be validated before the task creation
-        return [x for x in inputs + contexts if x not in outputs]
-=======
-                    "./app/{}/datasets/{}-{}.jsonl".format(
-                        folder_name, delta_metric, scoring_dataset["dataset"]
-                    ),
-                )
-                final_dataset["dataset_type"] = delta_metric
-                final_dataset["round_id"] = scoring_dataset["round_id"]
-                final_dataset["dataset_id"] = scoring_dataset["dataset_id"]
-                final_dataset["dataset"] = "{}-{}.jsonl".format(
-                    delta_metric, scoring_dataset["dataset"]
-                )
-                final_datasets.append(final_dataset)
-        return final_datasets
-
-    def validate_input_schema(self, schema: list, dataset: list):
-        for param in schema:
-            if not (all([param in d for d in dataset])):
-                raise Exception(f"Missing param: {param}")
-
-    def build_single_request(self, schema: list, sample_dataset: dict):
-        return {param: sample_dataset.get(param) for param in schema}
-
-    def heavy_prediction(self, datasets: list, task_code: str, model: str):
-        folder_name = model.split("/")[-1].split(".")[0]
-        ip, model_name = self.builder.get_ip_ecs_task(model)
-        final_dict_prediction = {}
-        for dataset in datasets:
-            dict_dataset_type = {}
-            with jsonlines.open(
-                "./app/{}/datasets/{}".format(folder_name, dataset["dataset"]), "r"
-            ) as jsonl_f:
-                lst = [obj for obj in jsonl_f]
-            responses = []
-            schema = ["statement"]
-            self.validate_input_schema(schema, lst)
-            for line in lst:
-                answer = self.single_evaluation_ecs(
-                    ip, self.build_single_request(schema, line)
-                )
-                answer["signature"] = secrets.token_hex(15)
-                answer["id"] = line["uid"]
-                responses.append(answer)
             predictions = "./app/{}/datasets/{}.out".format(
                 folder_name, dataset["dataset"]
             )
@@ -426,15 +222,16 @@
             dataset_id = dataset["dataset_id"]
         return final_dict_prediction, dataset_id
 
-    def evaluation(self, task: str, model_s3_zip: str, model_id: int) -> dict:
-        tasks = self.task_repository.get_model_id_and_task_code(task)
-        delta_metrics = self.get_task_configuration(tasks.id)["delta_metrics"]
+    def evaluation(self, task_code: str, model_s3_zip: str, model_id: int) -> list:
+        task = self.task_repository.get_by_id_or_code(task_code)
+        task_configuration = self.get_task_configuration(task_code)
+        delta_metrics = self.get_task_configuration(task.id)["delta_metrics"]
         delta_metrics = [delta_metric["type"] for delta_metric in delta_metrics]
-        jsonl_scoring_datasets = self.get_scoring_datasets(tasks.id)
+        jsonl_scoring_datasets = self.get_scoring_datasets(task.id)
         datasets = self.downloads_scoring_datasets(
             jsonl_scoring_datasets,
             self.s3_bucket,
-            tasks.task_code,
+            task.task_code,
             delta_metrics,
             model_s3_zip,
         )
@@ -449,7 +246,7 @@
                 dataset for dataset in datasets if dataset["round_id"] == round
             ]
             prediction_dict, dataset_id = self.heavy_prediction(
-                round_datasets, tasks.task_code, model_s3_zip
+                round_datasets, task.task_code, model_s3_zip
             )
             data_dict = {}
             for data_version, data_types in prediction_dict.items():
@@ -462,9 +259,6 @@
                 or "robustness_predictions" in data_dict
             )
 
-            task_configuration = yaml.safe_load(
-                self.task_repository.get_by_id(tasks.id)["config_yaml"]
-            )
             input_formatter = InputFormatter(task_configuration)
 
             formatted_dict = {}
@@ -491,6 +285,7 @@
                 formatted_dict["formatted_base_predictions"],
                 formatted_dict["formatted_base_dataset"],
             )
+            # TODO: remove hardcoding and use delta_metrics list
             delta_metrics = {}
             if perturb_exists:
                 delta_metrics = evaluator.evaluate_delta_metrics(
@@ -508,7 +303,7 @@
                 "throughput": 0,
             }
             round_info = self.round_repository.get_round_info_by_round_and_task(
-                tasks.id, round
+                task.id, round
             )
             new_score = {
                 "perf": main_metric["perf"],
@@ -527,7 +322,6 @@
 
             shutil.rmtree("./app/{}".format(model_s3_zip.split(".")[0]))
         return new_scores
->>>>>>> 7723fe14
 
     def get_sqs_messages(self):
         queue_url = self.sqs.get_queue_url(
@@ -538,9 +332,6 @@
             MaxNumberOfMessages=1,
             WaitTimeSeconds=10,
         )
-<<<<<<< HEAD
-        return response.get("Messages", [])
-=======
         return response.get("Messages", []), queue_url
 
     def delete_sqs_message(self, queue_url, receipt_handle):
@@ -548,25 +339,12 @@
             QueueUrl=queue_url,
             ReceiptHandle=receipt_handle,
         )
->>>>>>> 7723fe14
 
     def trigger_sqs(self):
         while True:
             messages, queue_url = self.get_sqs_messages()
             for message in messages:
                 message_body = json.loads(message["Body"])
-<<<<<<< HEAD
-                try:
-                    new_score = self.evaluation(
-                        message_body["task_code"],
-                        message_body["model_id"],
-                        message_body["s3_uri"],
-                    )
-                    return new_score
-                except:
-                    pass
-            time.sleep(300)
-=======
                 new_score = self.evaluation(
                     message_body["task_code"],
                     message_body["s3_uri"],
@@ -575,16 +353,11 @@
                 self.delete_sqs_message(queue_url, message["ReceiptHandle"])
                 return new_score
             time.sleep(15)
->>>>>>> 7723fe14
 
     @staticmethod
     def _load_dataset(path: str):
         data = []
-<<<<<<< HEAD
-        with open(path, "r") as f:
-=======
         with open(path) as f:
->>>>>>> 7723fe14
             for line in f.readlines():
                 data.append(json.loads(line))
         return data
