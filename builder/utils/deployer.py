# Copyright (c) Facebook, Inc. and its affiliates.

import base64
import json
import os
import shlex
import shutil
import subprocess
import sys
import tempfile
import time
from pathlib import Path

import boto3
import botocore
import sagemaker
<<<<<<< HEAD
import yaml
=======
from botocore.config import Config
>>>>>>> 30d67917
from dynalab_cli.utils import SetupConfigHandler
from sagemaker.model import Model
from sagemaker.predictor import Predictor

from build_config import build_config
from utils.logging import logger


sys.path.append("../api")  # noqa
from models.task import TaskModel  # isort:skip


class ModelDeployer:
    def __init__(self, model):
        logger.info(f"Set up deployer for model {model.endpoint_name}")
        self.model = model
        self.name = model.name
        self.endpoint_name = model.endpoint_name
        self.repository_name = self.endpoint_name.lower()
        self.archive_name = f"archive.{self.endpoint_name}"

        self.rootp = tempfile.TemporaryDirectory(prefix=self.endpoint_name)
        self.root_dir = self.rootp.name

        self.owd = os.getcwd()
        self.env = self.setup_sagemaker_env()

    def parse_s3_uri(self, s3_uri):
        parts = s3_uri.replace("s3://", "").split("/")
        s3_bucket = parts[0]
        s3_path = "/".join(parts[1:])
        s3_dir = os.path.dirname(s3_path)
        endpoint_name = os.path.basename(s3_path).replace(".tar.gz", "")
        return s3_bucket, s3_path, s3_dir, endpoint_name

    def decen_change_s3_bucket_to_config(self, s3_uri):
        parts = s3_uri.replace("s3://", "").split("/")
        s3_path = "/".join(parts[1:])
        decen_task_bucket = build_config["model_s3_bucket"]
        new_s3_uri = f"s3://{decen_task_bucket}/{s3_path}"
        return new_s3_uri

    def load_model(self, s3_uri, decen=False, decen_task_info=None):
        try:
            s3_bucket, s3_path, s3_dir, endpoint_name = self.parse_s3_uri(s3_uri)
            assert (
                endpoint_name == self.endpoint_name
            ), f"Model at S3 path mismatches model endpoint name"
            logger.info(f"Fetching model folder {s3_path} for {self.name}")
            self._fetch_folder(s3_bucket, s3_path)
            logger.info(f"{self.name} folder loaded temporarily at {self.root_dir}")
            logger.info("Load the model setup config")
            config_handler = SetupConfigHandler(self.name)
            config = config_handler.load_config()
            if decen:
                assert decen_task_info is not None
                logger.info("Decen task ... parsing task from message")
                task_decoded = json.loads(decen_task_info)
                task_code = task_decoded["task_code"]
                annotation_config = json.loads(task_decoded["annotation_config_json"])
                task_info = {"annotation_config": annotation_config, "task": task_code}
                task_info_path = os.path.join(self.root_dir, f"{task_code}.json")
                with open(task_info_path, "w+") as f:
                    f.write(json.dumps(task_info, indent=4))
            else:
                self._save_task_info_json(config["task"])
            return config_handler, config, s3_dir
        except AssertionError as ex:
            logger.exception(ex)
            raise RuntimeError(ex)
        except Exception as ex:
            logger.exception(
                f"Exception in fetching model folder and loading config {ex}"
            )
            raise RuntimeError("Exception in fetching model folder and loading config")

    def _fetch_folder(self, s3_bucket, s3_path):
        save_tarball = f"{self.endpoint_name}.tar.gz"
        response = self.env["s3_client"].download_file(s3_bucket, s3_path, save_tarball)
        if response:
            logger.debug(f"Response from fetching S3 folder {response}")

        subprocess.run(shlex.split(f"tar xf {shlex.quote(save_tarball)}"))
        os.remove(save_tarball)

    def _save_task_info_json(self, task_code):
        tm = TaskModel()
        task = tm.getByTaskCode(task_code)
        task_config = yaml.load(task.config_yaml, yaml.SafeLoader)
        task_info = {"config": task_config, "task": task_code}
        task_info_path = os.path.join(self.root_dir, f"{task_code}.json")
        with open(task_info_path, "w+") as f:
            f.write(json.dumps(task_info, indent=4))

    def setup_sagemaker_env(self):
        env = {}
        region = self.model.task.aws_region
        session = boto3.Session(
            aws_access_key_id=build_config["aws_access_key_id"],
            aws_secret_access_key=build_config["aws_secret_access_key"],
            region_name=region,
        )

        env["region"] = region
        env["account"] = session.client("sts").get_caller_identity().get("Account")

        env["sagemaker_client"] = session.client("sagemaker")
        env["s3_client"] = session.client("s3")
        env["ecr_client"] = session.client("ecr")

        env["sagemaker_session"] = sagemaker.Session(boto_session=session)
        env["bucket_name"] = env["sagemaker_session"].default_bucket()

        env["ecr_registry"] = f"{env['account']}.dkr.ecr.{region}.amazonaws.com"

        return env

    def delete_existing_endpoints(self, sort_order="Ascending", max_results=100):
        # remove endpoint
        endpoint_response = self.env["sagemaker_client"].list_endpoints(
            SortBy="Name",
            SortOrder=sort_order,
            MaxResults=max_results,
            NameContains=self.endpoint_name,
        )
        endpoints = endpoint_response["Endpoints"]
        for endpoint in endpoints:
            if endpoint["EndpointName"] == self.endpoint_name:
                logger.info(f"- Deleting the endpoint {self.endpoint_name:}")
                self.env["sagemaker_client"].delete_endpoint(
                    EndpointName=self.endpoint_name
                )

        # remove sagemaker model
        model_response = self.env["sagemaker_client"].list_models(
            SortBy="Name",
            SortOrder=sort_order,
            MaxResults=max_results,
            NameContains=self.endpoint_name,
        )
        sm_models = model_response["Models"]
        for sm_model in sm_models:
            if sm_model["ModelName"] == self.endpoint_name:
                logger.info(f"- Deleting the model {self.endpoint_name:}")
                self.env["sagemaker_client"].delete_model(ModelName=self.endpoint_name)

        # remove config
        config_response = self.env["sagemaker_client"].list_endpoint_configs(
            SortBy="Name",
            SortOrder=sort_order,
            MaxResults=max_results,
            NameContains=self.endpoint_name,
        )
        endpoint_configs = config_response["EndpointConfigs"]
        for endpoint_config in endpoint_configs:
            if endpoint_config["EndpointConfigName"] == self.endpoint_name:
                logger.info(f"- Deleting the endpoint config {self.endpoint_name:}")
                self.env["sagemaker_client"].delete_endpoint_config(
                    EndpointConfigName=self.endpoint_name
                )

        # remove docker image
        # TODO: manage deletion by version
        try:
            response = self.env["ecr_client"].delete_repository(
                repositoryName=self.repository_name, force=True
            )
            logger.info(f"- Deleting the docker repository {self.repository_name:}")
        except self.env["ecr_client"].exceptions.RepositoryNotFoundException:
            logger.info(
                f"Repository {self.repository_name} not found. If deploying, this will be created"
            )
        else:
            if response:
                logger.info(f"Response from deleting ECR repository {response}")

    def build_docker(self, setup_config_handler, setup_config):
        # tarball current folder but exclude checkpoints
        tmp_dir = os.path.join(setup_config_handler.config_dir, "tmp")
        os.makedirs(tmp_dir, exist_ok=True)
        exclude_list_file = os.path.join(tmp_dir, "exclude.txt")
        setup_config_handler.write_exclude_filelist(
            exclude_list_file, self.name, exclude_model=True
        )
        tarball = os.path.join(tmp_dir, f"{self.endpoint_name}.tar.gz")
        process = subprocess.run(
            [
                "tar",
                f"--exclude-from={exclude_list_file}",
                "-czf",
                shlex.quote(tarball),
                ".",
            ],
            stdout=subprocess.PIPE,
            stderr=subprocess.PIPE,
            universal_newlines=True,
        )
        if process.returncode != 0:
            raise RuntimeError(
                f"Exception in tarballing the project directory {process.stderr}"
            )

        # copy dockerfiles into current folder
        docker_dir = os.path.join(self.owd, "dockerfiles")
        for f in os.listdir(docker_dir):
            shutil.copyfile(os.path.join(docker_dir, f), os.path.join(self.root_dir, f))

        torchserve_config_file = os.path.join(self.root_dir, "config.properties")
        config = get_torchserve_config(
            torchserve_config_file,
            self.model.task.task_code,
            self.model.task.extra_torchserve_config,
        )
        Path(torchserve_config_file).write_text(config)

        # build docker
        docker_file = "gpu.Dockerfile" if self.use_gpu() else "Dockerfile"
        docker_build_command = docker_build_cmd(
            self.repository_name,
            docker_file=docker_file,
            tarball=tarball,
            requirements=setup_config["requirements"],
            setup=setup_config["setup"],
            my_secret=self.model.secret,
            task_code=self.model.task.task_code,
        )
        with subprocess.Popen(
            shlex.split(docker_build_command),
            bufsize=1,
            stdout=subprocess.PIPE,
            stderr=subprocess.STDOUT,
            universal_newlines=True,
        ) as process:
            while process.poll() is None:
                print(".", end="", flush=True)
                out = process.stdout.readline().rstrip("\n")
                while out:
                    logger.debug(out)
                    out = process.stdout.readline().rstrip("\n")
                time.sleep(10)
            stdout, stderr = process.communicate()
            logger.debug(stdout)
            print("!")

            if process.returncode != 0:
                logger.exception(f"Error in docker build for model {self.name}")
                logger.info(stderr)
                raise RuntimeError("Error in docker build")

        os.remove(tarball)

    def build_and_push_docker(self, setup_config_handler, setup_config):
        logger.info(f"Building docker for model {self.name}")
        self.build_docker(setup_config_handler, setup_config)

        # docker login
        docker_credentials = self.env["ecr_client"].get_authorization_token()[
            "authorizationData"
        ][0]["authorizationToken"]
        user, p = base64.b64decode(docker_credentials).decode("ascii").split(":")
        process = subprocess.run(
            shlex.split(f"docker login -u {user} -p {p} {self.env['ecr_registry']}"),
            stdout=subprocess.PIPE,
            stderr=subprocess.PIPE,
            universal_newlines=True,
        )
        if process.returncode != 0:
            logger.exception(process.stderr)
            raise RuntimeError("Error in docker login")
        else:
            logger.debug(process.stdout)
        # tag docker
        image_ecr_path = f"{self.env['ecr_registry']}/{self.repository_name}"
        process = subprocess.run(
            shlex.split(
                f"docker tag {shlex.quote(self.repository_name)} {shlex.quote(image_ecr_path)}"
            ),
            stdout=subprocess.PIPE,
            stderr=subprocess.PIPE,
            universal_newlines=True,
        )
        if process.returncode != 0:
            logger.exception(process.stderr)
            raise RuntimeError("Error in docker tag")
        else:
            logger.debug(process.stdout)

        # create ECR repo
        logger.info(f"Create ECR repository for model {self.name}")
        try:
            response = self.env["ecr_client"].create_repository(
                repositoryName=self.repository_name,
                imageScanningConfiguration={"scanOnPush": True},
            )
        except self.env["ecr_client"].exceptions.RepositoryAlreadyExistsException as e:
            logger.debug(f"Reuse existing repository since {e}")
        else:
            if response:
                logger.debug(f"Response from creating ECR repository {response}")

        # push docker
        logger.info(f"Pushing docker instance {image_ecr_path} for model {self.name}")
        process = subprocess.run(
            ["docker", "push", image_ecr_path],
            stdout=subprocess.PIPE,
            stderr=subprocess.PIPE,
            universal_newlines=True,
        )
        if process.returncode != 0:
            logger.exception(process.stderr)
            raise RuntimeError("Error in docker push")
        else:
            logger.debug(process.stdout)
        return image_ecr_path

    def archive_and_upload_model(self, setup_config, s3_dir):
        # torchserve archive model to .tar.gz (.mar)
        # TODO: allow proper model versioning together with docker tag
        logger.info(f"Archiving the model {self.name} ...")
        archive_command = [
            "torch-model-archiver",
            "--model-name",
            shlex.quote(self.archive_name),
            "--serialized-file",
            shlex.quote(setup_config["checkpoint"]),
            "--handler",
            shlex.quote(setup_config["handler"]),
            "--version",
            "1.0",  # TODO: proper versioning
            "-f",
        ]
        if setup_config["model_files"]:
            extra_files = ",".join(shlex.quote(f) for f in setup_config["model_files"])
            archive_command += ["--extra-files", extra_files]
        process = subprocess.run(
            archive_command,
            stdout=subprocess.PIPE,
            stderr=subprocess.PIPE,
            universal_newlines=True,
        )
        if process.returncode != 0:
            logger.exception(process.stderr)
            raise RuntimeError("Error in torch-model-archiver")
        else:
            logger.debug(process.stdout)

        # tarball the .mar
        logger.info(f"Tarballing the archived model {self.name} ...")
        tarball = f"{self.archive_name}.tar.gz"
        mar = f"{self.archive_name}.mar"
        tarball_command = ["tar", "cfz", shlex.quote(tarball), shlex.quote(mar)]
        process = subprocess.run(
            tarball_command,
            stdout=subprocess.PIPE,
            stderr=subprocess.PIPE,
            universal_newlines=True,
        )
        if process.returncode != 0:
            logger.exception(process.stderr)
            raise RuntimeError("Error in tarballing archived torch model")
        else:
            logger.debug(process.stdout)

        # upload model tarball to S3
        logger.info(f"Uploading the archived model {self.name} to S3 ...")

        response = self.env["s3_client"].upload_file(
            tarball, self.env["bucket_name"], f"{s3_dir}/{tarball}"
        )
        if response:
            logger.debug(f"Response from the mar file upload to s3 {response}")
        model_s3_path = f"s3://{self.env['bucket_name']}/{s3_dir}/{tarball}"
        os.remove(tarball)
        os.remove(mar)
        return model_s3_path

    def deploy_model(self, image_ecr_path, model_s3_path):
        logger.info(f"Deploying model {self.name} to Sagemaker")

        torchserve_model = Model(
            model_data=model_s3_path,
            image_uri=image_ecr_path,
            role=build_config["sagemaker_role"],
            sagemaker_session=self.env["sagemaker_session"],
            predictor_cls=Predictor,
            name=self.endpoint_name,
            enable_network_isolation=True,
        )

        if self.model.task.create_endpoint:
            logger.info(f"Creating model and endpoint for {self.name} on Sagemaker")
            torchserve_model.deploy(
                instance_type=self.model.task.instance_type,
                initial_instance_count=self.model.task.instance_count,
                endpoint_name=self.endpoint_name,
            )
            return f"{build_config['gateway_url']}?model={self.endpoint_name}"
        else:
            logger.info(f"Creating model for {self.name} on Sagemaker")
            container_def = torchserve_model.prepare_container_def()
            self.env["sagemaker_session"].create_model(
                self.endpoint_name, build_config["sagemaker_role"], container_def
            )
            return None

    def deploy(self, s3_uri, endpoint_only=False, decen=False, decen_task_info=None):
        deployed, delayed, ex_msg = False, False, ""
        try:
            if not endpoint_only:
                self.delete_existing_endpoints()
                os.chdir(self.root_dir)
                setup_config_handler, setup_config, s3_dir = self.load_model(
                    s3_uri, decen=decen, decen_task_info=decen_task_info
                )
                image_ecr_path = self.build_and_push_docker(
                    setup_config_handler, setup_config
                )
                model_s3_path = self.archive_and_upload_model(setup_config, s3_dir)
                endpoint_url = self.deploy_model(image_ecr_path, model_s3_path)
            else:
                s3_bucket, s3_path, s3_dir, endpoint_name = self.parse_s3_uri(s3_uri)
                tarball = f"{self.archive_name}.tar.gz"
                model_s3_path = f"s3://{self.env['bucket_name']}/{s3_dir}/{tarball}"
                image_ecr_path = f"{self.env['ecr_registry']}/{self.repository_name}"
                torchserve_model = Model(
                    model_data=model_s3_path,
                    image_uri=image_ecr_path,
                    role=build_config["sagemaker_role"],
                    sagemaker_session=self.env["sagemaker_session"],
                    predictor_cls=Predictor,
                    name=self.endpoint_name,
                    enable_network_isolation=True,
                )
                torchserve_model.deploy(
                    instance_type=self.model.task.instance_type,
                    initial_instance_count=self.model.task.instance_count,
                    endpoint_name=self.endpoint_name,
                )

        except RuntimeError as e:
            logger.exception(e)
            self.cleanup_on_failure(s3_uri)
            ex_msg = e
        except botocore.exceptions.ClientError as e:
            logger.exception(e)
            self.cleanup_on_failure(s3_uri)
            if e.response["Error"]["Code"] == "ResourceLimitExceeded":
                delayed = True
                ex_msg = f"Model deployment for {self.name} is delayed. You will get an email when it is successfully deployed."
            else:
                ex_msg = "Unexpected error"
        except Exception as e:
            logger.exception(e)
            self.cleanup_on_failure(s3_uri)
            ex_msg = "Unexpected error"
        else:
            if not endpoint_only:
                self.cleanup_post_deployment()
            deployed = True
        finally:
            os.chdir(self.owd)
            if delayed:
                status = "delayed"
            elif deployed:
                status = "deployed" if self.model.task.create_endpoint else "created"
            else:
                status = "failed"
            response = {"status": status, "ex_msg": ex_msg}
            return response

    def cleanup_post_deployment(self):
        try:
            self.rootp.cleanup()
            # clean up local docker images
            subprocess.run(
                shlex.split(f"docker rmi {shlex.quote(self.repository_name)}")
            )
            image_tag = f"{self.env['ecr_registry']}/{self.repository_name}"
            subprocess.run(shlex.split(f"docker rmi {shlex.quote(image_tag)}"))
        except Exception as ex:
            logger.exception(
                f"Clean up post deployment for {self.endpoint_name} failed: {ex}"
            )

    def cleanup_on_failure(self, s3_uri=None):
        try:
            self.cleanup_post_deployment()
            self.delete_existing_endpoints()
            if s3_uri:
                _, _, s3_dir, endpoint_name = self.parse_s3_uri(s3_uri)
                if (
                    endpoint_name == self.endpoint_name
                    or endpoint_name == self.archive_name
                ):
                    self.env["s3_client"].delete_object(
                        Bucket=self.env["bucket_name"],
                        Key=f"{s3_dir}/{self.archive_name}.tar.gz",
                    )
            else:  # if no s3_uri is specified, use the default path, may not really find it
                self.env["s3_client"].delete_object(
                    Bucket=self.env["bucket_name"],
                    Key=f"torchserve/models/{self.model.task.task_code}/{self.archive_name}.tar.gz",
                )
        except Exception as ex:
            logger.exception(
                f"Clean up on failed deployment for {self.endpoint_name} failed: {ex}"
            )

    def use_gpu(self) -> bool:
        return self.model.task.gpu


def docker_build_cmd(
    repository_name: str, docker_file: str = "Dockerfile", **build_args
):
    repository_name = shlex.quote(repository_name)
    docker_file = shlex.quote(docker_file)
    docker_build_args = " ".join(
        f"--build-arg {k}={shlex.quote(str(v))}" for k, v in build_args.items()
    )
    return f"docker build --network host -t {repository_name} -f {docker_file} {docker_build_args} ."


def get_torchserve_config(
    base_file: Path, task_code: str, extra_torchserve_config_str: str
) -> str:
    base_content = Path(base_file).read_text()
    config = extra_torchserve_config_str
    if not config:
        return base_content
    config = json.loads(config)

    extra_lines = [f"# extra settings from task {task_code}"]
    for k, v in config.items():
        assert isinstance(v, (str, bool, int)), "Invalid config file"
        if isinstance(v, bool):
            v = str(v).lower()
        extra_lines.append(f"{k}={v}")

    extra_content = "\n".join(extra_lines)
    return "\n\n".join((base_content, extra_content, ""))<|MERGE_RESOLUTION|>--- conflicted
+++ resolved
@@ -14,11 +14,8 @@
 import boto3
 import botocore
 import sagemaker
-<<<<<<< HEAD
 import yaml
-=======
 from botocore.config import Config
->>>>>>> 30d67917
 from dynalab_cli.utils import SetupConfigHandler
 from sagemaker.model import Model
 from sagemaker.predictor import Predictor
