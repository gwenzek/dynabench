--- conflicted
+++ resolved
@@ -50,12 +50,9 @@
 
 RUN if [ -f requirements.txt ] && [ ${requirements} = True ]; then python -m pip install --no-cache-dir --force-reinstall -r requirements.txt; fi
 RUN if [ -f setup.py ] && [ ${setup} = True ]; then python -m pip install --no-cache-dir --force-reinstall -e .; fi
-<<<<<<< HEAD
+
 RUN python -m pip install --force-reinstall git+https://github.com/facebookresearch/dynalab.git
-=======
-RUN git config --global url."https://".insteadOf git://
-RUN python -m pip install --force-reinstall git+git://github.com/facebookresearch/dynalab.git
->>>>>>> 5ac34c96
+
 
 RUN echo 'from dynalab.tasks.task_io import TaskIO; TaskIO("'${task_code}'")'
 RUN python -c 'from dynalab.tasks.task_io import TaskIO; TaskIO("'${task_code}'")'
